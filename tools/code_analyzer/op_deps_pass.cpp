// This LLVM pass takes LLVM bitcode / assembly as input and generates
// dependency graph among aten ops. From a set of root ops used by a model, we
// can calculate transitive closure of all dependent ops, then we can produce a
// custom LibTorch library with optimal build size which only registers and
// contains ops needed by the specific model - unregistered / unused ops can be
// stripped at link time.
//
// [Approach]
// To generate the dependency graph it searches for 3 types of connections in
// LLVM bitcode / assembly:
//  1) op registration: op name (schema string literal) -> registered function;
//  2) regular function call: function -> function;
//  3) op invocation: function -> op name (schema string literal)
//
// For #2 it uses similar algorithm as llvm::LazyCallGraph - not only looks into
// call/invoke instructions but also recursively searches for function pointers
// in each instruction's operands.
//
// For #1 and #3 it searches for connections between operator name string
// literals / function pointers and c10 op registration/invocation API calls in
// LLVM IR graph via "use" edges (bi-directional):
// 1. llvm::Value has "users()" method to get other llvm::Value nodes that use
//    the value;
// 2. most of types derive from llvm::User which has "operands()" method to get
//    other llvm::Value nodes being used by the value;
//
// [Limitation]
// For now the search doesn't go beyond the function boundary because the
// reference to op name string literals and c10 op registration/invocation
// APIs are almost always in the same function. If we create helper function
// around c10 API, we could simply add them to the regular expression used to identify c10 API.
//
// [Example]
// In the following example, it finds out:
//  1) the registered function for "quantized:add" operator;
//  2) one possible call path to at::empty() function;
//  3) the called operator name "aten::empty":
//
// - quantized::add
// - c10::detail::wrap_kernel_functor_unboxed_<at::native::(anonymous
//   namespace)::QAdd<false>, at::Tensor (at::Tensor, at::Tensor, double,
//   long)>::call(c10::OperatorKernel*, at::Tensor, at::Tensor, double, long)
// - at::native::(anonymous namespace)::QAdd<false>::operator()(at::Tensor,
//   at::Tensor, double, long)
// - void at::native::DispatchStub<void (*)(at::Tensor&, at::Tensor const&,
//   at::Tensor const&), at::native::qadd_stub>::operator()<at::Tensor&,
//   at::Tensor const&, at::Tensor const&>(c10::DeviceType, at::Tensor&,
//   at::Tensor const&, at::Tensor const&)
// - at::native::DispatchStub<void (*)(at::Tensor&, at::Tensor const&,
//   at::Tensor const&), at::native::qadd_stub>::choose_cpu_impl()
// - void at::native::(anonymous namespace)::qadd_kernel<false>(at::Tensor&,
//   at::Tensor const&, at::Tensor const&)
// - at::TensorIterator::binary_op(at::Tensor&, at::Tensor const&, at::Tensor
//   const&, bool)
// - at::TensorIterator::build()
// - at::TensorIterator::fast_set_up()
// - at::empty(c10::ArrayRef<long>, c10::TensorOptions const&,
//   c10::optional<c10::MemoryFormat>)
// - aten::empty

#include <deque>
#include <iostream>
#include <set>
#include <unordered_map>
#include <unordered_set>

#include "llvm/Demangle/Demangle.h"
#include "llvm/Analysis/LazyCallGraph.h"
#include "llvm/IR/CallSite.h"
#include "llvm/IR/Constant.h"
#include "llvm/IR/Function.h"
#include "llvm/IR/Instruction.h"
#include "llvm/IR/Intrinsics.h"
#include "llvm/IR/Module.h"
#include "llvm/Pass.h"
#include "llvm/Support/CommandLine.h"
#include "llvm/Support/Regex.h"
#include "llvm/Support/raw_ostream.h"

using namespace llvm;

namespace {

struct RegexOpt {
  std::shared_ptr<Regex> pattern;

  void operator=(const std::string& val) {
    if (val.empty()) {
      return;
    }
    pattern = std::make_shared<Regex>(val);
    std::string regexError;
    if (!pattern->isValid(regexError)) {
      report_fatal_error(
          "Invalid regular expression param: '" + val + "' err: " + regexError,
          false);
    }
  };
};

class RegexOptParser : public cl::basic_parser<RegexOpt> {
public:
  RegexOptParser(cl::Option& O) : basic_parser(O) {}
  virtual ~RegexOptParser() = default;

  // parse - Return true on error.
  bool parse(cl::Option&, StringRef, StringRef Arg, RegexOpt& Value) {
    Value = Arg.str();
    return false;
  }
  StringRef getValueName() const override {
    return "RegexOpt";
  }
};

RegexOpt FunctionSchemaPatternLoc;
cl::opt<RegexOpt, true, cl::parser<std::string>> FunctionSchemaPattern(
    "op_schema_pattern",
    cl::desc("Regular expression used to identify aten op schema strings. "
             "Example: -op_schema_pattern '^(aten|quantized)::[^ ]+'"),
    cl::location(FunctionSchemaPatternLoc),
    cl::Required,
    cl::ValueRequired);

RegexOpt OpRegistrationPatternLoc;
cl::opt<RegexOpt, true, cl::parser<std::string>> OpRegistrationPattern(
    "op_register_pattern",
    cl::desc("Regular expression used to identify c10 op registration API. "
             "Example: -op_register_pattern 'c10::RegisterOperators::op'"),
    cl::location(OpRegistrationPatternLoc),
    cl::Required,
    cl::ValueRequired);

RegexOpt OpInvocationPatternLoc;
cl::opt<RegexOpt, true, cl::parser<std::string>> OpInvocationPattern(
    "op_invoke_pattern",
    cl::desc("Regular expression used to identify c10 op invocation API. "
             "Example: -op_invoke_pattern 'c10::Dispatcher::findSchema'"),
    cl::location(OpInvocationPatternLoc),
    cl::Required,
    cl::ValueRequired);

// The `root_symbol_pattern` is used to specify the seeds of C++ symbols
// from which it searches for transitively reachable ops which need to be
// kept for these C++ APIs to be able to run.
//
// Why not dump ops that are reachable from any visible C++ symbols? Why
// limit it to a subset of root symbols?
// Because op registration callsites in static initializer are visible root
// symbols, too. It will dump ALL the registered ops without any filtering.
//
// Can we use some fixed entry point like `main()`?
// The target to be analyzed can be DSO that doesn't have a `main()`. And
// sometimes we want to get ops that could (but not yet) be called.
//
// This temporary flag will be deprecated by better alternatives in the future.
RegexOpt RootSymbolPatternLoc;
cl::opt<RegexOpt, true, cl::parser<std::string>> RootSymbolPattern(
    "root_symbol_pattern",
    cl::desc("Regular expression used to identify root symbols. It will insert "
             "an entry to the output graph with key = `__ROOT__` and value = "
             "set of ops reachable from root symbols, if the pattern is set. "
             "Example: -root_symbol_pattern 'torch::jit'"),
    cl::location(RootSymbolPatternLoc));

cl::list<RegexOpt, bool, RegexOptParser> TorchLibraryInitPattern(
    "torch_library_init_pattern",
    cl::desc("Regular expression used to identify TorchLibraryInit symbols "
             "that are generated by `TORCH_LIBRARY` macro. The first capturing "
             "group is used to extract namespace string. "
             "Example: -torch_library_init_pattern "
             "'^.*TORCH_LIBRARY_init_([^(]+)(\\(.*)?$'"),
    cl::ZeroOrMore);

cl::opt<int> Verbose(
    "v",
    cl::desc("Verbose level"),
    cl::Hidden,
    cl::init(0));

cl::opt<bool> DebugPath(
    "debug_path",
    cl::desc("Output path between two nodes."),
    cl::init(false));

using SET = std::set<std::string>;
using GRAPH = std::unordered_map<std::string, std::set<std::string>>;
using VALUE_MAP = std::unordered_map<Value*, Value*>;
using VALUE_SET = std::unordered_set<Value*>;

// SRC -> Inverse "tree" from all reachable destinations back to SRC, e.g.:
// (DEST-1 -> PREV_11, PREV_11 -> PREV_12, ..., PREV_1n -> SRC)
// (DEST-2 -> PREV_21, PREV_21 -> PREV_22, ..., PREV_2n -> SRC)
using PATH = std::unordered_map<std::string,
                                std::unordered_map<std::string, std::string>>;

// Referenced the logic in llvm-cxxfilt.cpp.
// Starting from LLVM 9 it provides a `demangle()` API. Here we keep our ad-hoc
// version for backward compatibility.
std::string _demangle(const std::string& mangled) {
  int status;
  const char* decorated = mangled.c_str();
  size_t decoratedLength = mangled.length();

  char *undecorated = itaniumDemangle(decorated, nullptr, nullptr, &status);

  if (!undecorated &&
      (decoratedLength > 6 && strncmp(decorated, "__imp_", 6) == 0)) {
    undecorated = itaniumDemangle(decorated + 6, nullptr, nullptr, &status);
  }
  std::string result(undecorated ? undecorated : mangled);
  free(undecorated);
  return result;
}

// LLVM_DEBUG needs opt to be built with debug support.
template<
    typename T,
    typename std::enable_if<std::is_base_of<Value, T>::value, int>::type = 0>
std::ostream& operator<<(std::ostream& out, T& I) {
  std::string str;
  raw_string_ostream O(str);
  O << I;
  return out << str;
}

class OpDependency : public ModulePass {
public:
  static char ID; // Pass identification, replacement for typeid

  OpDependency() : ModulePass(ID) {}
  ~OpDependency() = default;

  bool runOnModule(Module& M) override {
    // Scan all functions and instructions to construct function -> function
    // dependency graph and to find out:
    // - visible functions matching `root_symbol_pattern` option;
    // - instructions that might register or invoke operators, respectively.
    GRAPH deps;
    VALUE_SET visibleFuncs, opRegistrationInsts, opInvocationInsts;
    scanAllFunctions(
        M, &deps, &visibleFuncs, &opRegistrationInsts, &opInvocationInsts);

    // "Key nodes" are nodes we want to keep in output graph. They are usually
    // op-schema strings.
    SET keyNodes;

    // Insert a dummy root node with links to function nodes matching the
    // "root symbol" regex pattern and with default visibility. The goal is to
    // find aten ops that are possibly called via torch C++ APIs.
    insertRoot(visibleFuncs, &deps, &keyNodes);

    // Scan op registration/invocation API calls to construct the link between
    // op name (a.k.a op schema string) and related functions.
    // Dump the op-schema -> function and function -> op-schema mappings into
    // the same `deps` graph with function -> function mappings as they will
    // be processed together next.
    scanOpRegistration(opRegistrationInsts, &keyNodes, &deps);
    scanOpInvocation(opInvocationInsts, &keyNodes, &deps);

    // Shrink the graph by removing intermediate nodes (functions) while
    // maintaining transitive dependency between operators (schema strings).
    GRAPH result;
    std::shared_ptr<PATH> path = DebugPath ? std::make_shared<PATH>() : nullptr;
    simplifyGraph(deps, keyNodes, &result, path.get());

    printAsYAML(std::cout, keyNodes, result, path.get());
    return false;
  }

private:
  static void insertRoot(
      const VALUE_SET& visibleFuncs, GRAPH* deps, SET* keyNodes) {
    if (!RootSymbolPatternLoc.pattern) {
      return;
    }
    SET roots;
    for (const auto& F : visibleFuncs) {
      std::string name = F->getName();
      auto demangled = _demangle(name);
      if (RootSymbolPatternLoc.pattern->match(demangled)) {
        roots.insert(name);
        if (Verbose) {
          std::cerr << "[DEBUG][ROOT_FUNC] " << demangled << std::endl;
        }
      }
    }

    static const std::string ROOT_NODE{"__ROOT__"};
    deps->emplace(ROOT_NODE, std::move(roots));
    keyNodes->insert(ROOT_NODE);
  }

  // Scan the entire IR graph to construct function -> function dependency graph
  // as well as instructions that might register or invoke operators.
  static void scanAllFunctions(
      Module& M, GRAPH* deps, VALUE_SET* visibleFuncs,
      VALUE_SET* opRegistrationInsts, VALUE_SET* opInvocationInsts) {
    for (Function& F : M) {
      if (F.hasDefaultVisibility()) {
        visibleFuncs->insert(&F);
      }
      std::string caller = F.getName();
      std::string callerDemangled = _demangle(caller);
      for (BasicBlock& BB : F) {
        for (Instruction& I : BB) {
          scanReferredFunctions(I, [&](Function* func) -> void {
            std::string callee = func->getName();
            std::string calleeDemangled = _demangle(callee);
            (*deps)[caller].insert(callee);
            if (Verbose > 1) {
              std::cerr << "[DEBUG][FUNC_CALL] " << callerDemangled << " => "
                        << calleeDemangled << std::endl;
            }
            // One registration/invocation API might call another registration/
            // invocation API in which case we can skip processing the nested
            // call. This is a simple trick to avoid "cannot find registered/
            // invoked op" warning and doesn't affect correctness, because
            // later in scanOpRegistration we'll walk the transitively reachable
            // IR graph again from each registration instance.
            if (!OpRegistrationPatternLoc.pattern->match(callerDemangled) &&
                OpRegistrationPatternLoc.pattern->match(calleeDemangled)) {
              (*opRegistrationInsts).insert(&I);
            }
            if (!OpInvocationPatternLoc.pattern->match(callerDemangled) &&
                OpInvocationPatternLoc.pattern->match(calleeDemangled)) {
              (*opInvocationInsts).insert(&I);
            }
          });
        }
      }
    }
  }

  // llvm::CallGraph only searches for functions referenced by "CallSites" (i.e.
  // by call/invoke instructions). However functions can be referenced by
  // non-call/invoke instructions as well (being passed as function pointer),
  // e.g.:
  // ```
  // store i64 ptrtoint (void (%"class.at::Tensor"*, %"class.at::Tensor"*)*
  //                     @at::foo_op(at::Tensor const&) to i64), i64* %14, ...
  // ```
  // "@at::foo_op" is a operand of "ptrtoint", which in turn is a constant
  // operand of "store" instruction. The stored function pointer can be called
  // indirectly later on.
  //
  // Sometimes directly called functions can be in ConstExpr as well, e.g.:
  // ```
  // invoke void bitcast (
  //    void (ty1*, ...)* @c10::Dispatcher::findSchema(...) to
  //    void (ty2*, ...)*)(...)
  // ```
  // In above case, "CallSite(I).getCalledFunction()" won't return "findSchema"
  // as it's nested in "bitcast" instruction.
  //
  // To cover these cases this method recursively traverses all operands of the
  // input instruction "I" to search for directly/indirectly referenced function
  // pointers by the instruction. The referenced functions might NOT actually be
  // called (which is fine for our use case). llvm::LazyCallGraph has similar
  // logic and we reuse its "visitReferences" method to traverse all operands.
  static void scanReferredFunctions(
      Instruction& I, const std::function<void(Function*)>& CB) {
    SmallVector<Constant*, 16> worklist;
    SmallPtrSet<Constant*, 16> visited;

    if (auto CS = CallSite(&I)) {
      Function* callee = CS.getCalledFunction();
      if (callee && !callee->isIntrinsic() && visited.insert(callee).second) {
        CB(callee);
      }
    }

    for (Value* op : I.operand_values()) {
      Constant* C = dyn_cast<Constant>(op);
      if (C && visited.insert(C).second) {
        worklist.push_back(C);
      }
    }

    LazyCallGraph::visitReferences(worklist, visited, [&](Function& F) {
      if (!F.isIntrinsic()) {
        CB(&F);
      }
    });
  }

  // Naive connectivity analysis to find out all nodes that are reachable from a
  // specific node in IR graph by following each node's "use" edges (link to its
  // operands and users).
  // This is the core algorithm we use to find the connection between op name
  // string literals and registered/invoked functions - there should be a path
  // to connect them to the c10 op registration/invocation APIs.
  // For now the search doesn't go beyond the function boundary because the
  // reference to op name string literals and c10 op registration/invocation
  // APIs are almost always in the same function.
  static void scanConnectedNodes(
      Value* src,
      VALUE_SET blocked,
      const std::function<void(Value*)>& CB, VALUE_MAP* debugPath) {
    std::deque<Value*> worklist;
    SmallPtrSet<Value*, 16> visited;

    auto insert = [&](Value* cur, Value* parent) -> void {
      if (!blocked.count(cur) && visited.insert(cur).second) {
        worklist.push_back(cur);
        if (debugPath) {
          (*debugPath).emplace(cur, parent);
        }
      }
    };

    auto expandOperands = [&](Value* V) -> void {
      // Stops if it doesn't have operands (!isa<User>) or it is a function.
      if (!isa<User>(V) || isa<Function>(V)) {
        return;
      }
      auto node = dyn_cast<User>(V);
      for (auto& O : node->operands()) {
        insert(O, node);
      }
    };

    auto blockSiblingOperands = [&](User* U, Value* V) -> void {
      // This is to handle a special case only appears in LLVM 9 (not in 5 - 8
      // and 10), where it can falsely associate unrelated PyTorch op
      // registrations.
      //
      // If the value `V` is used by a PHI-node `U`, then we should stop
      // crawling `U`'s operands, i.e. `V`'s siblings in `U`. E.g.:
      //
      //   114:                                            ; preds = %111, %109
      //     %115 = phi i32 [ %110, %109 ], [ %112, %111 ]
      //
      // `%115` might take the value of `%110` or `%112`, depending on from
      // which label it comes. Assuming `V` is `%110` and `U` is `%115`, we can
      // continue to scan `%115` but should not crawl `%112` as it does not
      // directly pass data from `%110` to `%112` (and vice versa).
      //
      // NB: we probably should do the same for other LLVM instructions with
      // this kind of selective semantics. But for the purpose of analyzing
      // PyTorch registrations it seems to be sufficent for now.
      if (isa<PHINode>(U)) {
        for (auto& S : U->operands()) {
          blocked.insert(S);
        }
      }
    };

    auto expandUsers = [&](Value* V) -> void {
      // If the value is not constant, then the user of the value might pass
      // other value into it, e.g.:
      //   store @.str.15, %10
      //   invoke @c10.reg_op, %10, @foo
      // The store instruction, which is the user of "%10", passes "@.str.15" to
      // "%10" which in turn is passed to "@c10.reg_op" API function.
      // Users of constants are not interesting as they cannot change the state
      // of the constant. We skip users of functions as well assuming
      // interesting values (op names and function pointers) are not set via
      // other invocations of the function.
      if (!isa<User>(V) || isa<Constant>(V) || isa<Function>(V)) {
        return;
      }
      for (auto U : V->users()) {
        insert(U, V);
        blockSiblingOperands(U, V);
      }
    };

    auto expand = [&](Value* V) -> void {
      expandOperands(V);
      expandUsers(V);
    };

    expand(src);
    while (!worklist.empty()) {
      auto cur = worklist.front();
      worklist.pop_front();
      expand(cur);

      if (isa<Function>(cur) || isa<Constant>(cur)) {
        CB(cur);
      }
    }
  }

  // Calculate transitive closure and remove intermediate (non-key) nodes.
  // Note that there are two type of nodes in the dependency graph:
  // 1) String literals in source files, e.g.:
  //    "aten::cos_(Tensor(a!) self) -> Tensor(a!)", which represents operator
  //    "schema";
  // 2) Function symbols in object files, e.g.:
  //    "at::CPUType::(anonymous namespace)::cos_(at::Tensor&)";
  // Both of them are added to the dependency graph as std::string. Ultimately
  // we only care about #1 as that's what we use to prune registered ops via
  // codegen, then #2 will be stripped by linker automatically. So the goal is
  // to remove #2 from the graph while maintaining the transitive dependency
  // between #1. #1 is called "key nodes" in this method.
  static void simplifyGraph(
      const GRAPH& input, SET& keyNodes, GRAPH* output, PATH* path) {
    // Starting from every key node, use BFS to traverse all nodes that are
    // transitively reachable from the node in the sparse graph.
    for (auto& key : keyNodes) {
      std::deque<std::string> queue;
      SET visited;  // has some runtime issue with std::unordered_set
      auto expand = [&](const std::string& curNode) -> void {
        auto it = input.find(curNode);
        if (it == input.end()) {
          return;
        }
        for (const auto& next : it->second) {
          if (!visited.insert(next).second) {
            continue;
          }
          queue.push_back(next);
          if (path) {
            (*path)[key].emplace(next, curNode);
          }
        }
      };

      expand(key);
      while (!queue.empty()) {
        auto curNode = queue.front();
        queue.pop_front();
        if (keyNodes.count(curNode)) {
          // Output links between key nodes.
          (*output)[key].insert(curNode);
          // Stop expanding key nodes.
          continue;
        }
        expand(curNode);
      }
    }
  }

  // Find out operator names and function pointers that are transitively
  // connected to the same 'src' instruction.
  static void scanOpSchemaStrAndFunction(
      Instruction* src, const VALUE_SET& blocked,
      const std::string& contextualNamespace,
      SET* visitedOps, SET* visitedFunctions) {
    std::shared_ptr<VALUE_MAP> debugPath =
        (Verbose > 2 ? std::make_shared<VALUE_MAP>() : nullptr);
    auto callback = [&](Value* V) -> void {
      if (auto schemaStr = extractOpSchema(contextualNamespace, V)) {
        if (visitedOps) {
          // NB: Some debug string constants might be connected to the
          // registration instruction, e.g.: "Lambda". Since we have factored
          // out namespace from op schema string, there is no longer a simple
          // way to identify these fake ops. For now we simply take the first
          // instance as the real op name is closest to the seed instruction
          // in BFS order.
          if (!visitedOps->empty()) {
            if (Verbose) {
              std::cerr << "[INFO] ignore extra op schema str: " << *schemaStr
                        << " in: " << _demangle(src->getFunction()->getName())
                        << ", because already found valid op schema str: "
                        << *visitedOps->begin() << std::endl;
            }
          } else {
            (*visitedOps).insert(*schemaStr);
          }
        }
        if (Verbose > 1) {
          std::cerr << "[DEBUG][OP_SCHEMA] " << *schemaStr << std::endl;
          printDebugPath(debugPath.get(), src, V);
        }
      } else if (auto F = dyn_cast<Function>(V)) {
        if (F->isIntrinsic()) {
          return;
        }
        if (visitedFunctions) {
          (*visitedFunctions).insert(F->getName());
        }
        if (Verbose > 1) {
          std::cerr << "[DEBUG][FUNC] " << _demangle(F->getName()) << std::endl;
          printDebugPath(debugPath.get(), src, V);
        }
      }
    };
    scanConnectedNodes(src, blocked, callback, debugPath.get());
  }

  // This method looks for op schema strings and function pointers that connect
  // to the same c10 op registration API call via "use" edges (bi-directional)
  // in IR graph - exploring both nodes being used (operands) by the node and
  // nodes using (users) the node.
  //
  // It assumes that the function pointers are needed (registered) for the op.
  //
  // For example, from op name "aten::add" to registration API call:
  // [OP_SCHEMA] aten::add
  // [PATH][1][CONST] [70 x i8] c"aten::add.Scalar(Tensor self...\00"
  // [PATH][2][CONST] @.str.55.20575 = private unnamed_addr constant [70 x i8]
  //                  c"aten::add.Scalar(Tensor self, ...\00", align 1
  // [PATH][3][CONST] i8* getelementptr inbounds ([70 x i8], [70 x i8]*
  //                  @.str.55.20575, i64 0, i64 0)
  // [PATH][4][INST]  invoke void @std::basic_string<...>::basic_string(...)
  //                  (%"class.std::basic_string"* ... %1477,
  //                  i8* getelementptr ... @.str.55.20575 ...)
  // [PATH][5][INST]  %1477 = alloca %"class.std::basic_string" ...
  // [PATH][6][INST]  %4086 = invoke ...
  //                  @c10::RegisterOperators::Options::schema(... %1477)
  // [PATH][7][INST]  %4088 = invoke ... @...catchAllKernel...(... %4086, ...
  //                  @at::TypeDefault::add(at::Tensor const&...))
  // [PATH][8][INST]  %4090 = invoke ...
  //                  &&(%"class.c10::RegisterOperators::Options"*... %4088 ...)
  // [PATH][9][INST]  invoke void
  //                  @c10::RegisterOperators::checkSchemaAndRegisterOp_(...
  //                  %"class.c10::RegisterOperators::Options"* ... %4090)
  //
  // From function pointer to registration API call:
  // [FUNC] at::TypeDefault::add(at::Tensor const&, c10::Scalar, c10::Scalar)
  // [PATH][1][FUNC]  at::TypeDefault::add(at::Tensor const&...)
  // [PATH][2][INST]  %4088 = invoke ... @...catchAllKernel...(... %4086, ...
  //                  @at::TypeDefault::add(at::Tensor const&...))
  // [PATH][3][INST]  %4090 = invoke ...
  //                  &&(%"class.c10::RegisterOperators::Options"*... %4088 ...)
  // [PATH][4][INST]  invoke void
  //                  @c10::RegisterOperators::checkSchemaAndRegisterOp_(...
  //                  %"class.c10::RegisterOperators::Options"* ... %4090)
  static void scanOpRegistration(
      VALUE_SET& instructions, SET* opSchemaStrs, GRAPH* schemaStrToFunctions) {
    for (auto V : instructions) {
      auto I = dyn_cast<Instruction>(V);
      // We only need to process call/invoke instructions.
      if (!I || !CallSite(I)) {
        continue;
      }
      auto contextualNamespace = inferContextualNamespace(I);
      if (Verbose && !contextualNamespace.empty()) {
        std::cerr << "[DEBUG][REG][NAMESPACE] " << contextualNamespace
                  << std::endl;
      }
      if (Verbose > 2) {
        std::cerr << "[DEBUG][REG][INST] " << *I << std::endl;
      }
      SET visitedOps, visitedFunctions;
      // Pass in "instructions" set as "blocked" set - all operator registration
      // calls are connected to global op registry object so we should avoid
      // going from one op registration call to another op registration call via
      // the global registry object.
      scanOpSchemaStrAndFunction(
          I, instructions, contextualNamespace, &visitedOps, &visitedFunctions);
      if (visitedOps.size() != 1) {
        std::cerr << "[WARNING] found " << visitedOps.size() << " ops ( ";
        for (auto& op : visitedOps) {
          std::cerr << op << " ";
        }
        std::cerr << ") in a registration call in function: "
                  << _demangle(I->getFunction()->getName())
                  << " contextualNamespace: " << contextualNamespace
                  << std::endl;
      }
      for (const auto& op : visitedOps) {
        opSchemaStrs->insert(op);
        if (visitedFunctions.empty()) {
          std::cerr << "[WARNING] could not find registered function for op: "
                    << op << " in function: "
                    << _demangle(I->getFunction()->getName())
                    << " contextualNamespace: " << contextualNamespace
                    << std::endl;
        }
        for (const auto& func : visitedFunctions) {
          (*schemaStrToFunctions)[op].insert(func);
          if (Verbose) {
            std::cerr << "[DEBUG][OP_REG] " << op << " => "
                      << _demangle(func) << std::endl;
          }
        }
      }
    }
  }

  static std::string inferContextualNamespace(Instruction* I) {
    auto functionName = _demangle(I->getFunction()->getName());
    for (auto& pattern : TorchLibraryInitPattern) {
      if (!pattern.pattern->match(functionName)) {
        continue;
      }
      if (Verbose) {
        std::cerr << "[DEBUG][REG][INIT_FUNC] " << functionName << std::endl;
      }
      return pattern.pattern->sub("\\1", functionName) + "::";
    }
    return {};
  }

  // Similar as scanOpRegistration - it searches for op schema strings that
  // connect to c10 op invocation API call and assume the parent function of the
  // API call invokes the operator.
  //
  // For example, from op name "aten::empty" to invocation API call:
  // [OP_SCHEMA] aten::empty
  // [PATH][1][CONST] [12 x i8] c"aten::empty\00"
  // [PATH][2][CONST] @.str.69.1990 = private unnamed_addr constant [12 x i8]
  //                  c"aten::empty\00", align 1
  // [PATH][3][CONST] i8* getelementptr inbounds ([12 x i8], [12 x i8]*
  //                  @.str.69.1990, i64 0, i64 0)
  // [PATH][4][INST]  invoke void @std::basic_string<...>::basic_string(...
  //                  (%"class.std::basic_string"* nonnull %19,
  //                  i8* getelementptr inbounds ([12 x i8], [12 x i8]*
  //                  @.str.69.1990, i64 0, i64 0) ...
  // [PATH][5][INST]  %19 = alloca %"class.std::basic_string", align 8
  // [PATH][6][INST]  %53 = bitcast %"class.std::basic_string"* %19 to i64*
  // [PATH][7][INST]  %54 = load i64, i64* %53, align 8, !tbaa !4
  // [PATH][8][INST]  store i64 %54, i64* %55, align 8, !tbaa !4
  // [PATH][9][INST]  %55 = bitcast %"struct.c10::OperatorName"* %18 to i64*
  // [PATH][10][INST] %18 = alloca %"struct.c10::OperatorName", align 8
  // [PATH][11][INST] invoke void @c10::Dispatcher::findSchema(c10::OperatorName
  //                  const&)(%"class.c10::optional.105"* nonnull sret %17,
  //                  %"class.c10::Dispatcher.6320"* nonnull %45,
  //                  %"struct.c10::OperatorName"* nonnull dereferenceable(16)
  //                  %18)
  static void scanOpInvocation(
      VALUE_SET& instructions, SET* opSchemaStrs, GRAPH* functionToSchemaStrs) {
    for (auto V : instructions) {
      auto I = dyn_cast<Instruction>(V);
      // We only need to process call/invoke instructions.
      if (!I || !CallSite(I)) {
        continue;
      }
      if (Verbose > 2) {
        std::cerr << "[DEBUG][CALL][INST] " << *I << std::endl;
      }
      std::string caller = I->getFunction()->getName();
      SET visitedOps;
      scanOpSchemaStrAndFunction(I, {}, {}, &visitedOps, nullptr);
      if (visitedOps.size() != 1) {
        std::cerr << "[WARNING] found " << visitedOps.size() << " ops ( ";
        for (auto& op : visitedOps) {
          std::cerr << op << " ";
        }
        std::cerr << ") in a invocation call in function: "
                  << _demangle(caller) << std::endl;
      }
      for (const auto& op : visitedOps) {
        opSchemaStrs->insert(op);
        (*functionToSchemaStrs)[caller].insert(op);
        if (Verbose) {
          std::cerr << "[DEBUG][OP_CALL] " << _demangle(caller) << " => "
                    << op << std::endl;
        }
      }
    }
  }

  static void extractStringValue(
      Value* V, const std::function<void(const std::string&)>& CB) {
    if (auto array = dyn_cast<ConstantDataArray>(V)) {
      // Normal case for c-style string literal and "std::basic_string".
      if (array->isCString()) {
        CB(array->getAsCString().str());
      } else if (array->isString()) {
        std::cerr << "[WARNING] ignore non-C string: "
                  << array->getAsString().str() << std::endl;
      }
    } else if (auto CI = dyn_cast<ConstantInt>(V)) {
      // Short string literal might be encoded into constant integer, e.g.:
      // "aten::AA" => 4702103508586165345 (0x41413A3A6E657461)
      // This can be tricky as it depends on consistent endianness/size.
      // Seen this case for "std::__1::basic_string" ABI.
      uint64_t intValue = CI->getZExtValue();
      auto data = reinterpret_cast<const char*>(&intValue);
      CB({data, data + sizeof(uint64_t)/sizeof(char)});
    } else if (auto C = dyn_cast<Constant>(V)) {
      // Short string literal might be in a constant vector, e.g.:
      // store <2 x i64> <i64 8, i64 4702103508586165345>, <2 x i64>* %25
      // Recursively extract each element to cover this case.
      // Seen this case for "std::__cxx11::basic_string" ABI.
      for (unsigned i = 0; auto elem = C->getAggregateElement(i); ++i) {
        extractStringValue(elem, CB);
      }
    }
  }

  static std::shared_ptr<std::string> extractOpSchema(
      const std::string& contextualNamespace, Value* V) {
    std::vector<std::string> schemaStrs;
    extractStringValue(V, [&](const std::string& str) {
<<<<<<< HEAD
      // NB: when using TORCH_SELECTIVE_NAME, we will conventionally provide
      // the ENTIRE string (namespace included).  If this occurs, we MUST NOT
      // use the contextual namespace.  Fortunately, it's easy to tell if
      // a namespace is included: a double colon will be present.
      const std::string& schemaStr =
          (contextualNamespace.empty() || str.find("::") != std::string::npos) ? str : contextualNamespace + str;
=======
      // NB: some operator names might contain namespace. If this occurs, we
      // MUST NOT use the contextual namespace. Fortunately, it's easy to tell
      // if a namespace is included: a double colon will be present.
      const std::string& schemaStr =
          (contextualNamespace.empty() || str.find("::") != std::string::npos)
          ? str : contextualNamespace + str;
>>>>>>> 1d779f91
      if (FunctionSchemaPatternLoc.pattern->match(schemaStr)) {
        schemaStrs.push_back(schemaStr);
      }
    });
    if (schemaStrs.empty()) {
      return {};
    }
    if (schemaStrs.size() > 1) {
      std::cerr << "[WARNING] found " << schemaStrs.size()
                << " op schema strings in one value!" << std::endl;
    }
    const std::string schemaStr = schemaStrs[0];
    auto pos = schemaStr.find_first_of(".(");
    return std::make_shared<std::string>(
        pos == std::string::npos ? schemaStr : schemaStr.substr(0, pos));
  }

  static void printDebugPath(
      const VALUE_MAP* debugPath, Value* src, Value* dest) {
    if (!debugPath) {
      return;
    }
    int depth = 0;
    for (auto N = dest; ; N = debugPath->at(N)) {
      std::cerr << "[DEBUG][PATH][" << ++depth << "]";
      printDebugValue(N);
      std::cerr << std::endl;
      if (N == src) {
        break;
      }
    }
  }

  static void printDebugValue(Value* V) {
    if (auto F = dyn_cast<Function>(V)) {
      std::cerr << "[FUNC] " << _demangle(F->getName());
    } else if (isa<Constant>(V)) {
      std::cerr << "[CONST] " << *V;
    } else if (isa<Instruction>(V)) {
      std::cerr << "[INST] " << *V;
    } else if (V) {
      std::cerr << "[VALUE] " << *V;
    } else {
      std::cerr << "NULL";
    }
  }

  static void printAsYAML(
      std::ostream& out, const SET& keys, const GRAPH& graph,
      const PATH* path) {
    for (const auto& K : keys) {
      out << "- name: " << _demangle(K) << std::endl;
      auto it = graph.find(K);
      if (it == graph.end() || it->second.empty()) {
        continue;
      }
      out << "  depends:" << std::endl;
      for (const auto& value : it->second) {
        out << "  - name: " << _demangle(value) << std::endl;
        if (path) {
          std::vector<std::string> rpath;
          for (std::string prev = value;
               rpath.push_back(prev), prev != K;
               prev = path->at(K).at(prev));
          out << "    path:" << std::endl;
          for (auto pit = rpath.rbegin(); pit != rpath.rend(); ++pit) {
            out << "    - " << _demangle(*pit) << std::endl;
          }
        }
      }
    }
  }
};

} // namespace

char OpDependency::ID = 0;
static RegisterPass<OpDependency> X("op_dependency", "Op Dependency Pass");<|MERGE_RESOLUTION|>--- conflicted
+++ resolved
@@ -778,21 +778,13 @@
       const std::string& contextualNamespace, Value* V) {
     std::vector<std::string> schemaStrs;
     extractStringValue(V, [&](const std::string& str) {
-<<<<<<< HEAD
-      // NB: when using TORCH_SELECTIVE_NAME, we will conventionally provide
-      // the ENTIRE string (namespace included).  If this occurs, we MUST NOT
-      // use the contextual namespace.  Fortunately, it's easy to tell if
-      // a namespace is included: a double colon will be present.
-      const std::string& schemaStr =
-          (contextualNamespace.empty() || str.find("::") != std::string::npos) ? str : contextualNamespace + str;
-=======
       // NB: some operator names might contain namespace. If this occurs, we
       // MUST NOT use the contextual namespace. Fortunately, it's easy to tell
       // if a namespace is included: a double colon will be present.
+      // In particular, this will occur with TORCH_SELECTIVE_NAME.
       const std::string& schemaStr =
           (contextualNamespace.empty() || str.find("::") != std::string::npos)
           ? str : contextualNamespace + str;
->>>>>>> 1d779f91
       if (FunctionSchemaPatternLoc.pattern->match(schemaStr)) {
         schemaStrs.push_back(schemaStr);
       }
