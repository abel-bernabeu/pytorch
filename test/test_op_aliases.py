--- conflicted
+++ resolved
@@ -52,8 +52,6 @@
               lambda d: torch.randn(20, device=d) + 2),
     AliasInfo('arccosh_', torch.Tensor.arccosh_, 'acosh_', torch.Tensor.acosh_,
               lambda d: torch.randn(20, device=d) + 2),
-<<<<<<< HEAD
-=======
     AliasInfo('arccos', torch.arccos, 'acos', torch.acos,
               lambda d: torch.randn(20, device=d)),
     AliasInfo('arccos_', torch.Tensor.arccos_, 'acos_', torch.Tensor.acos_,
@@ -70,7 +68,6 @@
               lambda d: 10 * torch.randn(20, device=d)),
     AliasInfo('fix_', torch.Tensor.fix_, 'trunc_', torch.Tensor.trunc_,
               lambda d: 10 * torch.randn(20, device=d)),
->>>>>>> f20a04fa
 )
 
 # Placeholder test class for validating that aliases are correctly
