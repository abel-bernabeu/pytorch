import math
import sys
import tempfile
import unittest

from copy import deepcopy
from functools import reduce
from itertools import product
from operator import mul
from math import pi


import torch
import torch.cuda
import torch.nn as nn
import torch.nn.functional as F
from torch.nn.functional import _Reduction
from torch.testing._internal.common_utils import TestCase, to_gpu, freeze_rng_state, is_iterable, \
    TEST_WITH_ROCM, _assertGradAndGradgradChecks
from torch.testing._internal.common_cuda import TEST_CUDA
from torch.testing._internal.common_device_type import expectedAlertNondeterministic
from torch.autograd.gradcheck import get_numerical_jacobian, iter_tensors
from torch.autograd import Variable
import torch.backends.cudnn

# tarfile module tries to obtain a file object name in python 3.3
if sys.version_info[:2] == (3, 3):
    TemporaryFile = tempfile.NamedTemporaryFile
else:
    TemporaryFile = tempfile.TemporaryFile
PRECISION = 1e-5


def get_reduction(m):
    result = getattr(m, 'reduction', None)
    if result is None:
        result = _Reduction.legacy_get_string(getattr(m, 'sizeAverage', None), True, emit_warning=False)
    assert result is not None
    return result


def get_weight(m):
    result = getattr(m, 'weight', None)
    if result is not None:
        return result
    return getattr(m, 'weights', None)

# NOTE [How to check NN module / functional API parity between Python and C++ frontends]
#
# The way to check API parity is to add parity tests for the NN module / functional of interest.
# Here are the detailed steps:
#
# For NN module:
# 1. Make sure you already have a test dict with the module configuration you want to test.
# 2. Add `cpp_constructor_args` entry to the test dict, with its value exactly matching
#    the Python module constructor arguments. For example, if in the test dict we pass
#    `(10, 8)` to `torch.nn.Linear` constructor, then we should pass `torch::nn::LinearOptions(10, 8)`
#    as the corresponding C++ constructor argument to `torch::nn::Linear`.
# 3. If in the process of performing the above step you referenced any variables
#    in the `cpp_constructor_args` entry, you must add `cpp_var_map` entry
#    to the test dict to make sure that those variables are populated with the right Python values.
#    For example, if the Python constructor call is
#    `torch.nn.FractionalMaxPool2d(2, output_ratio=0.5, _random_samples=random_samples)`,
#    the corresponding C++ constructor argument is
#    `torch::nn::FractionalMaxPool2dOptions(2).output_ratio(0.5)._random_samples(random_samples)`,
#    and the `cpp_var_map` entry must be
#    `{'random_samples': random_samples}` in order to populate the C++ variable `random_samples`
#    used in the C++ constructor argument with the Python tensor value `random_samples`.
#
# For NN functional:
# 1. Make sure you already have a test dict with the functional configuration you want to test.
# 2. If the test dict's `constructor` entry looks like `wrap_functional(F.some_functional_name, ...)`,
#    then you must add `cpp_options_args` entry to the test dict, with its value exactly matching the Python
#    functional optional arguments. For example, if the test dict's `constructor` entry is
#    `wrap_functional(F.interpolate, size=12, scale_factor=None, mode='nearest')`,
#    then the `cpp_options_args` entry should be
#    "F::InterpolateFuncOptions().size(std::vector<int64_t>({12})).scale_factor(c10::nullopt).mode(torch::kNearest)".
# 3. Otherwise, if the test dict's `constructor` entry looks like
#    `wrap_functional(lambda i: F.some_functional_name(...))`,
#    then you must add `cpp_function_call` entry to the test dict, with its value exactly matching the Python
#    functional function call. For example, if the test dict's `constructor` entry is
#    `wrap_functional(lambda i: F.poisson_nll_loss(i, t.type_as(i), reduction='none'))`,
#    then the `cpp_function_call` entry should be
#    "F::poisson_nll_loss(i, t.to(i.options()), F::PoissonNLLLossFuncOptions().reduction(torch::kNone))".
# 4. If in the process of performing the above two steps you referenced any variables
#    in the `cpp_options_args` or `cpp_function_call` entry, you must
#    add `cpp_var_map` entry to the test dict to make sure that those variables
#    are populated with the right Python values. For example, if the test dict's `constructor` entry is
#    `wrap_functional(lambda i: F.poisson_nll_loss(i, t.type_as(i), reduction='none'))`,
#    then the `cpp_function_call` entry should be
#    "F::poisson_nll_loss(i, t.to(i.options()), F::PoissonNLLLossFuncOptions().reduction(torch::kNone))".
#    Notice that there are two variables `i` and `t` that need to have their values provided,
#    and the way to do so is to add a `cpp_var_map` entry: `cpp_var_map={'i': '_get_input()', 't': t}`.
#    (Note that for `i`, since we want it to take the Python input value, we pass '_get_input()' string as value
#    and the C++ parity test mechanism will populate `i` with the Python input value correctly.)
#
# There are also a few optional flags in the test dict to control the C++ parity test behavior:
#
# - `test_cpp_api_parity`: if `False`, skips the C++ parity test for this test dict. Default: True.
# - `has_parity`: if `False`, expects this test dict to fail the C++ parity test. Default: True.

module_tests = [
    dict(
        module_name='Linear',
        constructor_args=(10, 8),
        cpp_constructor_args='torch::nn::LinearOptions(10, 8)',
        input_size=(4, 10),
        reference_fn=lambda i, p, _: torch.mm(i, p[0].t()) + p[1].view(1, -1).expand(4, 8),
        with_tf32=True,
        tf32_precision=0.005,
    ),
    dict(
        module_name='Linear',
        constructor_args=(10, 8, False),
        cpp_constructor_args='torch::nn::LinearOptions(10, 8).bias(false)',
        input_size=(4, 10),
        desc='no_bias',
        reference_fn=lambda i, p, _: torch.mm(i, p[0].t()),
        with_tf32=True,
        tf32_precision=0.005,
    ),
    dict(
        module_name='Threshold',
        constructor_args=(2., 1.),
        cpp_constructor_args='torch::nn::ThresholdOptions(2., 1.)',
        input_size=(2, 3, 4, 5),
        check_inplace=True,
        desc='threshold_value'
    ),
    dict(
        module_name='Threshold',
        constructor_args=(2., 10.),
        cpp_constructor_args='torch::nn::ThresholdOptions(2., 10.)',
        input_size=(2, 3, 4, 5),
        desc='large_value'
    ),
    dict(
        module_name='ReLU',
        input_size=(2, 3, 4, 5),
        check_inplace=True,
    ),
    dict(
        module_name='ReLU6',
        input_size=(2, 3, 4, 5),
        check_inplace=True,
    ),
    dict(
        module_name='RReLU',
        input_size=(1, 2, 2),
        test_cuda=False,
    ),
    dict(
        module_name='RReLU',
        constructor_args=(0.1, 0.9),
        cpp_constructor_args='torch::nn::RReLUOptions().lower(0.1).upper(0.9)',
        input_size=(4, 4, 5),
        desc='with_up_down',
        test_cuda=False,
    ),
    dict(
        module_name='Hardtanh',
        input_size=(3, 2, 5),
        reference_fn=lambda i, *_: i.clamp(-1, 1),
    ),
    dict(
        module_name='Sigmoid',
        input_size=(2, 3, 4, 5),
    ),
    dict(
        module_name='Tanh',
        input_size=(2, 3, 4, 5),
    ),
    dict(
        module_name='Flatten',
        input_size=(2, 3, 4, 5),
        reference_fn=lambda i, *_: torch.flatten(i, 1)
    ),
    dict(
        module_name='Softmax',
        constructor_args=(1,),
        cpp_constructor_args='torch::nn::SoftmaxOptions(1)',
        input_size=(10, 20),
        reference_fn=lambda i, *_: torch.exp(i).div(torch.exp(i).sum(1, True).expand(10, 20)),
    ),
    dict(
        module_name='Softmax2d',
        input_size=(1, 3, 10, 20),
        reference_fn=lambda i, *_: torch.exp(i).div(torch.exp(i).sum(1, False)),
    ),
    dict(
        module_name='LogSoftmax',
        constructor_args=(1,),
        cpp_constructor_args='torch::nn::LogSoftmaxOptions(1)',
        input_size=(10, 20),
        reference_fn=lambda i, *_: torch.exp(i).div_(torch.exp(i).sum(1, True).expand(10, 20)).log_(),
    ),
    dict(
        module_name='LogSoftmax',
        constructor_args=(1,),
        cpp_constructor_args='torch::nn::LogSoftmaxOptions(1)',
        input_size=(1, 3, 10, 20),
        reference_fn=lambda i, *_: torch.exp(i).div_(torch.exp(i).sum(1, False)).log_(),
        desc='multiparam',
    ),
    dict(
        module_name='ELU',
        constructor_args=(2.,),
        cpp_constructor_args='torch::nn::ELUOptions().alpha(2.)',
        input_size=(3, 2, 5),
        reference_fn=lambda x, *_: torch.where(x >= 0, x, 2 * (x.exp() - 1)),
    ),
    # TODO: reference function
    dict(
        module_name='Hardshrink',
        constructor_args=(2.,),
        cpp_constructor_args='torch::nn::HardshrinkOptions(2.)',
        input_size=(4, 3, 2, 4),
    ),
    dict(
        module_name='LeakyReLU',
        input_size=(3, 2, 5),
        check_inplace=True
    ),
    dict(
        module_name='LeakyReLU',
        constructor_args=(0.5,),
        cpp_constructor_args='torch::nn::LeakyReLUOptions().negative_slope(0.5)',
        input_size=(3, 2, 5),
        check_inplace=True,
        desc='with_negval'
    ),
    dict(
        module_name='LeakyReLU',
        constructor_args=(0.0,),
        cpp_constructor_args='torch::nn::LeakyReLUOptions().negative_slope(0.0)',
        input_fn=lambda: torch.randn(10, 10),
        check_inplace=True,
        desc='with_zero_negval'
    ),
    dict(
        module_name='LogSigmoid',
        input_size=(2, 3, 4),
        reference_fn=lambda i, *_: i.sigmoid().log(),
    ),
    dict(
        module_name='Softplus',
        input_size=(10, 20),
        reference_fn=lambda i, *_: torch.log(1 + torch.exp(i)),
    ),
    dict(
        module_name='Softplus',
        constructor_args=(2,),
        cpp_constructor_args='torch::nn::SoftplusOptions().beta(2)',
        input_size=(10, 20),
        reference_fn=lambda i, *_: 1. / 2. * torch.log(1 + torch.exp(2 * i)),
        desc='beta',
    ),
    dict(
        module_name='Softplus',
        constructor_args=(2, -100),
        cpp_constructor_args='torch::nn::SoftplusOptions().beta(2).threshold(-100)',
        input_size=(10, 20),
        reference_fn=(
            lambda i, *_: ((i * 2) > -100).type_as(i) * i
            + ((i * 2) <= -100).type_as(i) * 1. / 2. * torch.log(1 + torch.exp(2 * i))
        ),
        desc='beta_threshold',
    ),
    dict(
        module_name='Softshrink',
        input_size=(3, 2, 5),
    ),
    dict(
        module_name='Softshrink',
        constructor_args=(1,),
        cpp_constructor_args='torch::nn::SoftshrinkOptions(1)',
        input_size=(3, 2, 5),
        desc='lambda',
    ),
    dict(
        module_name='CrossMapLRN2d',
        constructor_args=(5, 5e-3, 1e-3, 2),
        cpp_constructor_args='torch::nn::CrossMapLRN2dOptions(5).alpha(5e-3).beta(1e-3).k(2)',
        input_size=(2, 3, 6, 6),
        check_gradgrad=False,
    ),
    dict(
        module_name='PReLU',
        input_size=(2, 3, 4),
        reference_fn=lambda i, p, _: torch.clamp(i, min=0) + torch.clamp(i, max=0) * p[0][0],
        desc='1d',
    ),
    dict(
        module_name='PReLU',
        constructor_args=(3,),
        cpp_constructor_args='torch::nn::PReLUOptions().num_parameters(3)',
        input_size=(2, 3, 4),
        desc='1d_multiparam',
        reference_fn=lambda i, p, _: torch.clamp(i, min=0) + torch.clamp(i, max=0) * p[0][0],
    ),
    dict(
        module_name='PReLU',
        input_size=(2, 3, 4, 5),
        desc='2d',
        reference_fn=lambda i, p, _: torch.clamp(i, min=0) + torch.clamp(i, max=0) * p[0][0],
    ),
    dict(
        module_name='PReLU',
        constructor_args=(3,),
        cpp_constructor_args='torch::nn::PReLUOptions().num_parameters(3)',
        input_size=(2, 3, 4, 5),
        desc='2d_multiparam',
        reference_fn=lambda i, p, _: torch.clamp(i, min=0) + torch.clamp(i, max=0) * p[0][0],
    ),
    dict(
        module_name='PReLU',
        input_size=(2, 3, 4, 5, 6),
        reference_fn=lambda i, p, _: torch.clamp(i, min=0) + torch.clamp(i, max=0) * p[0][0],
        desc='3d',
    ),
    dict(
        module_name='PReLU',
        constructor_args=(3,),
        cpp_constructor_args='torch::nn::PReLUOptions().num_parameters(3)',
        input_size=(2, 3, 4, 5, 6),
        desc='3d_multiparam',
        reference_fn=lambda i, p, _: torch.clamp(i, min=0) + torch.clamp(i, max=0) * p[0][0],
    ),
    dict(
        module_name='Softsign',
        input_size=(3, 2, 5),
        reference_fn=lambda i, *_: i.div(1 + torch.abs(i)),
    ),
    dict(
        module_name='Softmin',
        constructor_args=(1,),
        cpp_constructor_args='torch::nn::SoftminOptions(1)',
        input_size=(10, 20),
    ),
    dict(
        module_name='Softmin',
        constructor_args=(1,),
        cpp_constructor_args='torch::nn::SoftminOptions(1)',
        input_size=(2, 3, 5, 10),
        desc='multidim',
    ),
    dict(
        module_name='Tanhshrink',
        input_size=(2, 3, 4, 5),
    ),
]


# Generates rand tensor with non-equal values. This ensures that duplicate
# values won't be causing test failure for modules like MaxPooling.
# size should be small, otherwise randperm fails / long overflows.
def _rand_tensor_non_equal(*size):
    total = reduce(mul, size, 1)
    return torch.randperm(total).view(*size).double()


def wrap_functional(fn, **kwargs):
    class FunctionalModule(nn.Module):
        def forward(self, *args):
            return fn(*args, **kwargs)
    return FunctionalModule


def poissonnllloss_no_reduce_test():
    t = torch.randn(10, 10)
    return dict(
        fullname='PoissonNLLLoss_no_reduce',
        constructor=wrap_functional(
            lambda i: F.poisson_nll_loss(i, t.type_as(i), reduction='none')),
        cpp_function_call='F::poisson_nll_loss('
                          'i, t.to(i.options()), F::PoissonNLLLossFuncOptions().reduction(torch::kNone))',
        input_fn=lambda: torch.rand(10, 10),
        cpp_var_map={'i': '_get_input()', 't': t},
        reference_fn=lambda i, *_: i.exp() - t.mul(i),
        pickle=False)


def bceloss_no_reduce_test():
    t = Variable(torch.randn(15, 10).gt(0).double())
    return dict(
        fullname='BCELoss_no_reduce',
        constructor=wrap_functional(
            lambda i: F.binary_cross_entropy(i, t.type_as(i), reduction='none')),
        cpp_function_call='F::binary_cross_entropy('
                          'i, t.to(i.options()), F::BinaryCrossEntropyFuncOptions().reduction(torch::kNone))',
        input_fn=lambda: torch.rand(15, 10).clamp_(2.8e-2, 1 - 2.8e-2),
        cpp_var_map={'i': '_get_input()', 't': t},
        reference_fn=lambda i, *_: -(t * i.log() + (1 - t) * (1 - i).log()),
        pickle=False,
        precision=7e-4)


def bceloss_no_reduce_scalar_test():
    t = torch.randn(()).gt(0).double()
    return dict(
        fullname='BCELoss_no_reduce_scalar',
        constructor=wrap_functional(
            lambda i: F.binary_cross_entropy(i, t.type_as(i), reduction='none')),
        cpp_function_call='F::binary_cross_entropy('
                          'i, t.to(i.options()), F::BinaryCrossEntropyFuncOptions().reduction(torch::kNone))',
        input_fn=lambda: torch.rand(()).clamp_(2.8e-2, 1 - 2.8e-2),
        cpp_var_map={'i': '_get_input()', 't': t},
        reference_fn=lambda i, *_: -(t * i.log() + (1 - t) * (1 - i).log()),
        pickle=False)


def bceloss_weights_no_reduce_test():
    t = Variable(torch.randn(15, 10).gt(0).double())
    weights = torch.rand(10)
    return dict(
        fullname='BCELoss_weights_no_reduce',
        constructor=wrap_functional(
            lambda i: F.binary_cross_entropy(i, t.type_as(i),
                                             weight=weights.type_as(i), reduction='none')),
        cpp_function_call='F::binary_cross_entropy('
                          'i, t.to(i.options()), '
                          'F::BinaryCrossEntropyFuncOptions().weight(weights.to(i.options())).reduction(torch::kNone))',
        input_fn=lambda: torch.rand(15, 10).clamp_(2.8e-2, 1 - 2.8e-2),
        cpp_var_map={'i': '_get_input()', 't': t, 'weights': weights},
        reference_fn=lambda i, p, m: -(t * i.log() + (1 - t) * (1 - i).log()) * weights,
        pickle=False,
        precision=3e-4
    )


def bceloss_weights_no_reduce_scalar_test():
    t = torch.randn(()).double()
    weights = torch.rand(())
    return dict(
        fullname='BCELoss_weights_no_reduce_scalar',
        constructor=wrap_functional(
            lambda i: F.binary_cross_entropy(i, t.type_as(i),
                                             weight=weights.type_as(i), reduction='none')),
        cpp_function_call='''F::binary_cross_entropy(
            i, t.to(i.options()),
            F::BinaryCrossEntropyFuncOptions().weight(weights.to(i.options())).reduction(torch::kNone))''',
        cpp_var_map={'i': '_get_input()', 't': t, 'weights': weights},
        input_fn=lambda: torch.rand(()).clamp_(2.8e-2, 1 - 2.8e-2),
        reference_fn=lambda i, *_: -(t * i.log() + (1 - t) * (1 - i).log()) * weights,
        pickle=False
    )


def bce_with_logistic_legacy_enum_test():
    t = Variable(torch.randn(15, 10).gt(0).double())
    sigmoid = nn.Sigmoid()
    return dict(
        fullname='BCEWithLogitsLoss_legacy_enum',
        constructor=wrap_functional(
            lambda i: F.binary_cross_entropy_with_logits(i, t.type_as(i), reduce=False)),
        cpp_function_call='''F::binary_cross_entropy_with_logits(
            i, t.to(i.options()), F::BinaryCrossEntropyWithLogitsFuncOptions().reduction(torch::kNone))''',
        input_fn=lambda: torch.rand(15, 10).clamp_(2.8e-2, 1 - 2.8e-2),
        cpp_var_map={'i': '_get_input()', 't': t},
        reference_fn=lambda i, *_: -(t * sigmoid(i).log() + (1 - t) * (1 - sigmoid(i)).log()),
        check_gradgrad=False,
        pickle=False,
    )


def bce_with_logistic_no_reduce_test():
    t = Variable(torch.randn(15, 10).gt(0).double())
    sigmoid = nn.Sigmoid()
    return dict(
        fullname='BCEWithLogitsLoss_no_reduce',
        constructor=wrap_functional(
            lambda i: F.binary_cross_entropy_with_logits(i, t.type_as(i), reduction='none')),
        cpp_function_call='''F::binary_cross_entropy_with_logits(
            i, t.to(i.options()), F::BinaryCrossEntropyWithLogitsFuncOptions().reduction(torch::kNone))''',
        input_fn=lambda: torch.rand(15, 10).clamp_(2.8e-2, 1 - 2.8e-2),
        cpp_var_map={'i': '_get_input()', 't': t},
        reference_fn=lambda i, *_: -(t * sigmoid(i).log() + (1 - t) * (1 - sigmoid(i)).log()),
        check_gradgrad=False,
        pickle=False,
    )


def bce_with_logistic_no_reduce_scalar_test():
    t = torch.randn(()).gt(0).double()
    sigmoid = nn.Sigmoid()
    return dict(
        fullname='BCEWithLogitsLoss_no_reduce_scalar',
        constructor=wrap_functional(
            lambda i: F.binary_cross_entropy_with_logits(i, t.type_as(i), reduction='none')),
        cpp_function_call='''F::binary_cross_entropy_with_logits(
            i, t.to(i.options()), F::BinaryCrossEntropyWithLogitsFuncOptions().reduction(torch::kNone))''',
        input_fn=lambda: torch.rand(()).clamp_(2.8e-2, 1 - 2.8e-2),
        cpp_var_map={'i': '_get_input()', 't': t},
        reference_fn=lambda i, *_: -(t * sigmoid(i).log() + (1 - t) * (1 - sigmoid(i)).log()),
        check_gradgrad=False,
        pickle=False
    )


def kldivloss_with_target_no_reduce_test():
    i = torch.rand(10, 10).log()
    return dict(
        fullname='KLDivLoss_with_target_no_reduce',
        constructor=wrap_functional(
            lambda t: F.kl_div(i.type_as(t), t, reduction='none')),
        cpp_function_call='F::kl_div(i.to(t.options()), t, F::KLDivFuncOptions().reduction(torch::kNone))',
        input_fn=lambda: torch.rand(10, 10),
        cpp_var_map={'i': i, 't': '_get_input()'},
        reference_fn=lambda t, *_:
            loss_reference_fns['KLDivLoss'](i.type_as(t), t, reduction='none'),
        pickle=False)


def kldivloss_no_reduce_test():
    t = torch.randn(10, 10)
    return dict(
        fullname='KLDivLoss_no_reduce',
        constructor=wrap_functional(
            lambda i: F.kl_div(i, t.type_as(i), reduction='none')),
        cpp_function_call='F::kl_div(i, t.to(i.options()), F::KLDivFuncOptions().reduction(torch::kNone))',
        input_fn=lambda: torch.rand(10, 10).log(),
        cpp_var_map={'i': '_get_input()', 't': t},
        reference_fn=lambda i, *_:
            loss_reference_fns['KLDivLoss'](i, t.type_as(i), reduction='none'),
        pickle=False,
    )


def kldivloss_no_reduce_scalar_test():
    t = torch.randn(())
    return dict(
        fullname='KLDivLoss_no_reduce_scalar',
        constructor=wrap_functional(
            lambda i: F.kl_div(i, t.type_as(i), reduction='none')),
        cpp_function_call='F::kl_div(i, t.to(i.options()), F::KLDivFuncOptions().reduction(torch::kNone))',
        input_fn=lambda: torch.rand(()).log(),
        cpp_var_map={'i': '_get_input()', 't': t},
        reference_fn=lambda i, *_:
            loss_reference_fns['KLDivLoss'](i, t.type_as(i), reduction='none'),
        pickle=False)


def kldivloss_with_log_target_no_reduce_test():
    i = torch.rand(10, 10).log()
    return dict(
        fullname='KLDivLoss_with_log_target_no_reduce',
        constructor=wrap_functional(
            lambda t: F.kl_div(i.type_as(t), t, reduction='none', log_target=True)),
        cpp_function_call='F::kl_div(i.to(t.options()), t, F::KLDivFuncOptions().reduction(torch::kNone).log_target(true))',
        input_fn=lambda: torch.rand(10, 10),
        cpp_var_map={'i': i, 't': '_get_input()'},
        reference_fn=lambda t, *_:
            loss_reference_fns['KLDivLoss_log_target'](i.type_as(t), t, reduction='none'),
        pickle=False)


def kldivloss_no_reduce_log_target_test():
    t = torch.randn(10, 10)
    return dict(
        fullname='KLDivLoss_no_reduce_log_target',
        constructor=wrap_functional(
            lambda i: F.kl_div(i, t.type_as(i), reduction='none', log_target=True)),
        cpp_function_call='F::kl_div(i, t.to(i.options()), F::KLDivFuncOptions().reduction(torch::kNone).log_target(true))',
        input_fn=lambda: torch.rand(10, 10).log(),
        cpp_var_map={'i': '_get_input()', 't': t},
        reference_fn=lambda i, *_:
            loss_reference_fns['KLDivLoss_log_target'](i, t.type_as(i), reduction='none'),
        pickle=False,
    )


def kldivloss_no_reduce_scalar_log_target_test():
    t = torch.randn(())
    return dict(
        fullname='KLDivLoss_no_reduce_scalar_log_target',
        constructor=wrap_functional(
            lambda i: F.kl_div(i, t.type_as(i), reduction='none', log_target=True)),
        cpp_function_call='F::kl_div(i, t.to(i.options()), F::KLDivFuncOptions().reduction(torch::kNone).log_target(true))',
        input_fn=lambda: torch.rand(()).log(),
        cpp_var_map={'i': '_get_input()', 't': t},
        reference_fn=lambda i, *_:
            loss_reference_fns['KLDivLoss_log_target'](i, t.type_as(i), reduction='none'),
        pickle=False)


def l1loss_no_reduce_test():
    t = torch.randn(2, 3, 4)
    return dict(
        fullname='L1Loss_no_reduce',
        constructor=wrap_functional(
            lambda i: F.l1_loss(i, t.type_as(i), reduction='none')),
        cpp_function_call='F::l1_loss(i, t.to(i.options()), F::L1LossFuncOptions().reduction(torch::kNone))',
        input_fn=lambda: torch.randn(2, 3, 4),
        cpp_var_map={'i': '_get_input()', 't': t},
        reference_fn=lambda i, *_: (i - t.type_as(i)).abs(),
        pickle=False)


def l1loss_no_reduce_scalar_test():
    t = torch.randn(())
    return dict(
        fullname='L1Loss_no_reduce_scalar',
        constructor=wrap_functional(
            lambda i: F.l1_loss(i, t.type_as(i), reduction='none')),
        cpp_function_call='F::l1_loss(i, t.to(i.options()), F::L1LossFuncOptions().reduction(torch::kNone))',
        input_fn=lambda: torch.randn(()),
        cpp_var_map={'i': '_get_input()', 't': t},
        reference_fn=lambda i, *_: (i - t.type_as(i)).abs(),
        pickle=False)


def mseloss_no_reduce_test():
    input_size = (2, 3, 4, 5)
    target = torch.randn(*input_size)
    return dict(
        fullname='MSELoss_no_reduce',
        constructor=wrap_functional(
            lambda i: F.mse_loss(i, target.type_as(i), reduction='none')),
        cpp_function_call='F::mse_loss(i, target.to(i.options()), F::MSELossFuncOptions().reduction(torch::kNone))',
        input_size=input_size,
        cpp_var_map={'i': '_get_input()', 'target': target},
        reference_fn=lambda i, *_: (i - target).pow(2),
        pickle=False)


def mseloss_no_reduce_scalar_test():
    input_size = ()
    target = torch.randn(input_size)
    return dict(
        fullname='MSELoss_no_reduce_scalar',
        constructor=wrap_functional(
            lambda i: F.mse_loss(i, target.type_as(i), reduction='none')),
        cpp_function_call='F::mse_loss(i, target.to(i.options()), F::MSELossFuncOptions().reduction(torch::kNone))',
        input_size=input_size,
        cpp_var_map={'i': '_get_input()', 'target': target},
        reference_fn=lambda i, *_: (i - target).pow(2),
        pickle=False)


def nllloss_no_reduce_test():
    t = Variable(torch.Tensor(15).uniform_().mul(10).floor().long())
    kwargs = {'reduction': 'none'}
    return dict(
        fullname='NLLLoss_no_reduce',
        constructor=wrap_functional(
            lambda i: F.nll_loss(i, t.type_as(i).long(), **kwargs)),
        cpp_function_call='''F::nll_loss(
            i, t.to(i.options()).to(torch::kLong), F::NLLLossFuncOptions().reduction(torch::kNone))''',
        input_fn=lambda: torch.rand(15, 10).log(),
        cpp_var_map={'i': '_get_input()', 't': t},
        reference_fn=lambda i, *_:
            loss_reference_fns['NLLLoss'](i, t.type_as(i).long(), **kwargs),
        pickle=False)


def nllloss_no_reduce_ignore_index_test():
    t = Variable(torch.Tensor(15).uniform_().mul(10).floor().long())
    kwargs = {'ignore_index': 2, 'reduction': 'none'}
    return dict(
        fullname='NLLLoss_no_reduce_ignore_index',
        constructor=wrap_functional(
            lambda i: F.nll_loss(i, t.type_as(i).long(), **kwargs)),
        cpp_function_call='''F::nll_loss(
            i, t.to(i.options()).to(torch::kLong), F::NLLLossFuncOptions().ignore_index(2).reduction(torch::kNone))''',
        input_fn=lambda: torch.rand(15, 10).log(),
        cpp_var_map={'i': '_get_input()', 't': t},
        reference_fn=lambda i, *_:
            loss_reference_fns['NLLLoss'](i, t.type_as(i).long(), **kwargs),
        pickle=False)


def nllloss_no_reduce_weights_test():
    t = Variable(torch.Tensor(15).uniform_().mul(10).floor().long())
    weight = torch.rand(10)

    def kwargs(i):
        return {'weight': weight.type_as(i), 'reduction': 'none'}

    return dict(
        fullname='NLLLoss_no_reduce_weights',
        constructor=wrap_functional(
            lambda i: F.nll_loss(i, t.type_as(i).long(), **kwargs(i))),
        cpp_function_call='''F::nll_loss(
            i, t.to(i.options()).to(torch::kLong),
            F::NLLLossFuncOptions().weight(weight.to(i.options())).reduction(torch::kNone))''',
        input_fn=lambda: torch.rand(15, 10).add(1e-2).log(),
        cpp_var_map={'i': '_get_input()', 't': t, 'weight': weight},
        reference_fn=lambda i, *_:
            loss_reference_fns['NLLLoss'](i, t.type_as(i).long(), **kwargs(i)),
        pickle=False)


def nllloss_no_reduce_weights_ignore_index_test():
    t = Variable(torch.Tensor(15).uniform_().mul(10).floor().long())
    weight = torch.rand(10)

    def kwargs(i):
        return {'weight': weight.type_as(i), 'reduction': 'none',
                'ignore_index': 2}

    return dict(
        fullname='NLLLoss_no_reduce_weights_ignore_index',
        constructor=wrap_functional(
            lambda i: F.nll_loss(i, t.type_as(i).long(), **kwargs(i.data))),
        cpp_function_call='''F::nll_loss(
            i, t.to(i.options()).to(torch::kLong),
            F::NLLLossFuncOptions().weight(weight.to(i.options())).reduction(torch::kNone).ignore_index(2))''',
        input_fn=lambda: torch.rand(15, 10).add(1e-2).log(),
        cpp_var_map={'i': '_get_input()', 't': t, 'weight': weight},
        reference_fn=lambda i, *_:
            loss_reference_fns['NLLLoss'](i, t.type_as(i).long(), **kwargs(i)),
        pickle=False)


def nllloss_no_reduce_weights_ignore_index_neg_test():
    t = Variable(torch.Tensor(15).uniform_().mul(10).floor().long())
    weight = torch.rand(10)

    def kwargs(i):
        return {'weight': weight.type_as(i), 'reduction': 'none',
                'ignore_index': -1}

    return dict(
        fullname='NLLLoss_no_reduce_weights_ignore_index_neg',
        constructor=wrap_functional(
            lambda i: F.nll_loss(i, t.type_as(i).long(), **kwargs(i))),
        cpp_function_call='''F::nll_loss(
            i, t.to(i.options()).to(torch::kLong),
            F::NLLLossFuncOptions().weight(weight.to(i.options())).reduction(torch::kNone).ignore_index(-1))''',
        input=torch.rand(15, 10).add(1e-2).log(),
        cpp_var_map={'i': '_get_input()', 't': t, 'weight': weight},
        reference_fn=lambda i, *_:
            loss_reference_fns['NLLLoss'](i, t.type_as(i).long(), **kwargs(i)),
        pickle=False)


def nllloss2d_no_reduce_test():
    t = Variable(torch.rand(2, 5, 5).mul(3).floor().long())
    kwargs = {'reduction': 'none'}
    return dict(
        fullname='NLLLoss2d_no_reduce',
        constructor=wrap_functional(
            lambda i: F.nll_loss(i, t.type_as(i).long(), **kwargs)),
        cpp_function_call='''F::nll_loss(
            i, t.to(i.options()).to(torch::kLong), F::NLLLossFuncOptions().reduction(torch::kNone))''',
        input_fn=lambda: torch.rand(2, 3, 5, 5).log(),
        cpp_var_map={'i': '_get_input()', 't': t},
        reference_fn=lambda i, *_:
            loss_reference_fns['NLLLossNd'](i, t.type_as(i).long(), **kwargs),
        pickle=False)


def nllloss2d_no_reduce_ignore_index_test():
    t = Variable(torch.rand(2, 5, 5).mul(3).floor().long())
    kwargs = {'ignore_index': 1, 'reduction': 'none'}
    return dict(
        fullname='NLLLoss2d_no_reduce_ignore_index',
        constructor=wrap_functional(
            lambda i: F.nll_loss(i, t.type_as(i).long(), **kwargs)),
        cpp_function_call='''F::nll_loss(
            i, t.to(i.options()).to(torch::kLong), F::NLLLossFuncOptions().ignore_index(1).reduction(torch::kNone))''',
        input_fn=lambda: torch.rand(2, 3, 5, 5).log(),
        cpp_var_map={'i': '_get_input()', 't': t},
        reference_fn=lambda i, *_:
            loss_reference_fns['NLLLossNd'](i, t.type_as(i).long(), **kwargs),
        pickle=False)


def nllloss2d_no_reduce_weights_test():
    t = Variable(torch.rand(2, 5, 5).mul(3).floor().long())
    weight = torch.rand(3)

    def kwargs(i):
        return {'weight': weight.type_as(i), 'reduction': 'none'}

    return dict(
        fullname='NLLLoss2d_no_reduce_weights',
        constructor=wrap_functional(
            lambda i: F.nll_loss(i, t.type_as(i).long(), **kwargs(i))),
        cpp_function_call='''F::nll_loss(
            i, t.to(i.options()).to(torch::kLong),
            F::NLLLossFuncOptions().weight(weight.to(i.options())).reduction(torch::kNone))''',
        input_fn=lambda: torch.rand(2, 3, 5, 5).log(),
        cpp_var_map={'i': '_get_input()', 't': t, 'weight': weight},
        reference_fn=lambda i, *_:
            loss_reference_fns['NLLLossNd'](i, t.type_as(i).long(), **kwargs(i)),
        pickle=False)


def nlllossNd_no_reduce_test():
    t = Variable(torch.rand(2, 5, 5, 2, 2).mul(3).floor().long())
    kwargs = {'reduction': 'none'}
    return dict(
        fullname='NLLLossNd_no_reduce',
        constructor=wrap_functional(
            lambda i: F.nll_loss(i, t.type_as(i).long(), **kwargs)),
        cpp_function_call='''F::nll_loss(
            i, t.to(i.options()).to(torch::kLong), F::NLLLossFuncOptions().reduction(torch::kNone))''',
        input_fn=lambda: torch.rand(2, 3, 5, 5, 2, 2).log(),
        cpp_var_map={'i': '_get_input()', 't': t},
        reference_fn=lambda i, *_:
            loss_reference_fns['NLLLossNd'](i, t.type_as(i).long(), **kwargs),
        pickle=False)


def nlllossNd_no_reduce_ignore_index_test():
    t = Variable(torch.rand(2, 5, 5, 2, 2).mul(3).floor().long())
    kwargs = {'ignore_index': 1, 'reduction': 'none'}
    return dict(
        fullname='NLLLossNd_no_reduce_ignore_index',
        constructor=wrap_functional(
            lambda i: F.nll_loss(i, t.type_as(i).long(), **kwargs)),
        cpp_function_call='''F::nll_loss(
            i, t.to(i.options()).to(torch::kLong), F::NLLLossFuncOptions().ignore_index(1).reduction(torch::kNone))''',
        input_fn=lambda: torch.rand(2, 3, 5, 5, 2, 2).log(),
        cpp_var_map={'i': '_get_input()', 't': t},
        reference_fn=lambda i, *_:
            loss_reference_fns['NLLLossNd'](i, t.type_as(i).long(), **kwargs),
        pickle=False)


def nlllossNd_no_reduce_weights_test():
    t = Variable(torch.rand(2, 5, 5, 2, 2).mul(3).floor().long())
    weight = torch.rand(3)

    def kwargs(i):
        return {'weight': weight.type_as(i), 'reduction': 'none'}

    return dict(
        fullname='NLLLossNd_no_reduce_weights',
        constructor=wrap_functional(
            lambda i: F.nll_loss(i, t.type_as(i).long(), **kwargs(i))),
        cpp_function_call='''F::nll_loss(
            i, t.to(i.options()).to(torch::kLong),
            F::NLLLossFuncOptions().weight(weight.to(i.options())).reduction(torch::kNone))''',
        input_fn=lambda: torch.rand(2, 3, 5, 5, 2, 2).log(),
        cpp_var_map={'i': '_get_input()', 't': t, 'weight': weight},
        reference_fn=lambda i, *_:
            loss_reference_fns['NLLLossNd'](i, t.type_as(i).long(), **kwargs(i)),
        pickle=False)


def smoothl1loss_no_reduce_test():
    t = torch.randn(2, 3, 4)
    return dict(
        fullname='SmoothL1Loss_no_reduce',
        constructor=wrap_functional(
            lambda i: F.smooth_l1_loss(i, t.type_as(i), reduction='none')),
        cpp_function_call='''F::smooth_l1_loss(
            i, t.to(i.options()), F::SmoothL1LossFuncOptions().reduction(torch::kNone))''',
        input_fn=lambda: torch.randn(2, 3, 4),
        cpp_var_map={'i': '_get_input()', 't': t},
        reference_fn=lambda i, *_:
            loss_reference_fns['SmoothL1Loss'](i, t.type_as(i), reduction='none'),
        pickle=False)


def smoothl1loss_no_reduce_scalar_test():
    t = torch.randn(())
    return dict(
        fullname='SmoothL1Loss_no_reduce_scalar',
        constructor=wrap_functional(
            lambda i: F.smooth_l1_loss(i, t.type_as(i), reduction='none')),
        cpp_function_call='''F::smooth_l1_loss(
            i, t.to(i.options()), F::SmoothL1LossFuncOptions().reduction(torch::kNone))''',
        input_fn=lambda: torch.randn(()),
        cpp_var_map={'i': '_get_input()', 't': t},
        reference_fn=lambda i, *_:
            loss_reference_fns['SmoothL1Loss'](i, t.type_as(i), reduction='none'),
        pickle=False)


def multilabelmarginloss_0d_no_reduce_test():
    t = torch.zeros(()).long()
    return dict(
        fullname='MultiLabelMarginLoss_0d_no_reduce',
        constructor=wrap_functional(
            lambda i: F.multilabel_margin_loss(i, t.type_as(i).long(), reduction='none')),
        cpp_function_call='''F::multilabel_margin_loss(
            i, t.to(i.options()).to(torch::kLong), F::MultilabelMarginLossFuncOptions().reduction(torch::kNone))''',
        input_fn=lambda: torch.randn(()),
        cpp_var_map={'i': '_get_input()', 't': t},
        reference_fn=lambda i, *_:
            loss_reference_fns['MultiLabelMarginLoss'](i, t.data.type_as(i).long(), reduction='none'),
        check_sum_reduction=True,
        check_gradgrad=False,
        pickle=False)


def multilabelmarginloss_1d_no_reduce_test():
    t = Variable(torch.rand(10).mul(10).floor().long())
    return dict(
        fullname='MultiLabelMarginLoss_1d_no_reduce',
        constructor=wrap_functional(
            lambda i: F.multilabel_margin_loss(i, t.type_as(i).long(), reduction='none')),
        cpp_function_call='''F::multilabel_margin_loss(
            i, t.to(i.options()).to(torch::kLong), F::MultilabelMarginLossFuncOptions().reduction(torch::kNone))''',
        input_fn=lambda: torch.randn(10),
        cpp_var_map={'i': '_get_input()', 't': t},
        reference_fn=lambda i, *_:
            loss_reference_fns['MultiLabelMarginLoss'](i, t.data.type_as(i).long(), reduction='none'),
        check_sum_reduction=True,
        check_gradgrad=False,
        pickle=False)


def multilabelmarginloss_index_neg_test():
    t = Variable(torch.clamp(torch.rand(5, 10).add(-.5).mul(20).floor().long(), min=-1))
    return dict(
        fullname='MultiLabelMarginLoss_index_neg',
        constructor=wrap_functional(
            lambda i: F.multilabel_margin_loss(i, t.type_as(i).long(), reduction='none')),
        cpp_function_call='''F::multilabel_margin_loss(
            i, t.to(i.options()).to(torch::kLong), F::MultilabelMarginLossFuncOptions().reduction(torch::kNone))''',
        input_fn=lambda: torch.randn(5, 10),
        cpp_var_map={'i': '_get_input()', 't': t},
        reference_fn=lambda i, *_:
            loss_reference_fns['MultiLabelMarginLoss'](i, t.data.type_as(i).long(), reduction='none'),
        check_sum_reduction=True,
        check_gradgrad=False,
        pickle=False)


def multilabelmarginloss_no_reduce_test():
    t = Variable(torch.rand(5, 10).mul(10).floor().long())
    return dict(
        fullname='MultiLabelMarginLoss_no_reduce',
        constructor=wrap_functional(
            lambda i: F.multilabel_margin_loss(i, t.type_as(i).long(), reduction='none')),
        cpp_function_call='''F::multilabel_margin_loss(
            i, t.to(i.options()).to(torch::kLong), F::MultilabelMarginLossFuncOptions().reduction(torch::kNone))''',
        input_fn=lambda: torch.randn(5, 10),
        cpp_var_map={'i': '_get_input()', 't': t},
        reference_fn=lambda i, *_:
            loss_reference_fns['MultiLabelMarginLoss'](i, t.data.type_as(i).long(), reduction='none'),
        check_sum_reduction=True,
        check_gradgrad=False,
        pickle=False)


def hingeembeddingloss_no_reduce_test():
    t = Variable(torch.randn(10).gt(0).double().mul_(2).sub(1))
    return dict(
        fullname='HingeEmbeddingLoss_no_reduce',
        constructor=wrap_functional(
            lambda i: F.hinge_embedding_loss(i, t.type_as(i), reduction='none')),
        cpp_function_call='''F::hinge_embedding_loss(
            i, t.to(i.options()), F::HingeEmbeddingLossFuncOptions().reduction(torch::kNone))''',
        input_fn=lambda: torch.randn(10),
        cpp_var_map={'i': '_get_input()', 't': t},
        reference_fn=lambda i, *_:
            loss_reference_fns['HingeEmbeddingLoss'](i, t.type_as(i), reduction='none'),
        check_sum_reduction=True,
        pickle=False)


def hingeembeddingloss_margin_no_reduce_test():
    t = Variable(torch.randn(10).gt(0).double().mul_(2).sub(1))
    return dict(
        fullname='HingeEmbeddingLoss_margin_no_reduce',
        constructor=wrap_functional(
            lambda i: F.hinge_embedding_loss(i, t.type_as(i), margin=0.5, reduction='none')),
        cpp_function_call='''F::hinge_embedding_loss(
            i, t.to(i.options()), F::HingeEmbeddingLossFuncOptions().margin(0.5).reduction(torch::kNone))''',
        input_fn=lambda: torch.randn(10),
        cpp_var_map={'i': '_get_input()', 't': t},
        reference_fn=lambda i, *_:
            loss_reference_fns['HingeEmbeddingLoss'](i, t.type_as(i), margin=0.5, reduction='none'),
        check_sum_reduction=True,
        pickle=False)


def softmarginloss_no_reduce_test():
    t = torch.randn(5, 5)
    return dict(
        fullname='SoftMarginLoss_no_reduce',
        constructor=wrap_functional(
            lambda i: F.soft_margin_loss(i, t.type_as(i), reduction='none')),
        cpp_function_call='''F::soft_margin_loss(
            i, t.to(i.options()), F::SoftMarginLossFuncOptions().reduction(torch::kNone))''',
        input_fn=lambda: torch.randn(5, 5),
        cpp_var_map={'i': '_get_input()', 't': t},
        reference_fn=lambda i, *_:
            loss_reference_fns['SoftMarginLoss'](i, t.type_as(i), reduction='none'),
        pickle=False)


def multilabelsoftmarginloss_no_reduce_test():
    t = torch.rand(5, 10).mul(2).floor()
    return dict(
        fullname='MultiLabelSoftMarginLoss_no_reduce',
        constructor=wrap_functional(
            lambda i: F.multilabel_soft_margin_loss(i, t.type_as(i), reduction='none')),
        cpp_function_call='''F::multilabel_soft_margin_loss(
            i, t.to(i.options()), F::MultilabelSoftMarginLossFuncOptions().reduction(torch::kNone))''',
        input_fn=lambda: torch.randn(5, 10),
        cpp_var_map={'i': '_get_input()', 't': t},
        reference_fn=lambda i, *_:
            (-(t * i.sigmoid().log() + (1 - t) * (-i).sigmoid().log())).sum(dim=1) / i.size(1),
        check_gradgrad=False,
        pickle=False)


def multilabelsoftmarginloss_weights_no_reduce_test():
    t = torch.rand(5, 10).mul(2).floor()
    weights = torch.rand(10)
    return dict(
        fullname='MultiLabelSoftMarginLoss_weights_no_reduce',
        constructor=wrap_functional(
            lambda i: F.multilabel_soft_margin_loss(i, t.type_as(i),
                                                    weight=weights.type_as(i), reduction='none')),
        cpp_function_call='''F::multilabel_soft_margin_loss(
            i, t.to(i.options()),
            F::MultilabelSoftMarginLossFuncOptions().weight(weights.to(i.options())).reduction(torch::kNone))''',
        input_fn=lambda: torch.randn(5, 10),
        cpp_var_map={'i': '_get_input()', 't': t, 'weights': weights},
        reference_fn=lambda i, *_:
            (-(t * i.sigmoid().log() + (1 - t) * (-i).sigmoid().log()) * weights).sum(dim=1) / i.size(1),
        check_sum_reduction=True,
        check_gradgrad=False,
        pickle=False)


def multimarginloss_no_reduce_test():
    t = torch.rand(5).mul(8).floor().long()
    return dict(
        fullname='MultiMarginLoss_no_reduce',
        constructor=wrap_functional(
            lambda i: F.multi_margin_loss(i, t.type_as(i).long(), reduction='none')),
        cpp_function_call='''F::multi_margin_loss(
            i, t.to(i.options()).to(torch::kLong), F::MultiMarginLossFuncOptions().reduction(torch::kNone))''',
        input_fn=lambda: torch.randn(5, 10),
        cpp_var_map={'i': '_get_input()', 't': t},
        reference_fn=lambda i, *_:
            loss_reference_fns['MultiMarginLoss'](i, t.data.type_as(i).long(), reduction='none'),
        check_sum_reduction=True,
        check_gradgrad=False,
        pickle=False)


def multimarginloss_1d_no_reduce_test():
    t = torch.rand(1).mul(8).floor().long()
    return dict(
        fullname='MultiMarginLoss_1d_no_reduce',
        constructor=wrap_functional(
            lambda i: F.multi_margin_loss(i, t.type_as(i).long(), reduction='none')),
        cpp_function_call='''F::multi_margin_loss(
            i, t.to(i.options()).to(torch::kLong), F::MultiMarginLossFuncOptions().reduction(torch::kNone))''',
        input_fn=lambda: torch.randn(10),
        cpp_var_map={'i': '_get_input()', 't': t},
        reference_fn=lambda i, *_:
            loss_reference_fns['MultiMarginLoss'](i, t.data.type_as(i).long(), reduction='none'),
        check_sum_reduction=True,
        check_gradgrad=False,
        pickle=False)


def multimarginloss_1d_input_0d_target_no_reduce_test():
    t = torch.rand(()).mul(8).floor().long()
    return dict(
        fullname='multimarginloss_1d_input_0d_target_no_reduce',
        constructor=wrap_functional(
            lambda i: F.multi_margin_loss(i, t.type_as(i).long(), reduction='none')),
        cpp_function_call='''F::multi_margin_loss(
            i, t.to(i.options()).to(torch::kLong), F::MultiMarginLossFuncOptions().reduction(torch::kNone))''',
        input_fn=lambda: torch.randn(10),
        cpp_var_map={'i': '_get_input()', 't': t},
        reference_fn=lambda i, *_:
            loss_reference_fns['MultiMarginLoss'](i, t.data.type_as(i).long(), reduction='none'),
        check_sum_reduction=True,
        check_gradgrad=False,
        pickle=False)


def multimarginloss_p_no_reduce_test():
    t = torch.rand(5).mul(8).floor().long()
    return dict(
        fullname='MultiMarginLoss_p_no_reduce',
        constructor=wrap_functional(
            lambda i: F.multi_margin_loss(i, t.type_as(i).long(), p=2, reduction='none')),
        cpp_function_call='''F::multi_margin_loss(
            i, t.to(i.options()).to(torch::kLong), F::MultiMarginLossFuncOptions().p(2).reduction(torch::kNone))''',
        input_fn=lambda: torch.randn(5, 10).clamp_(1e-2, 1 - 1e-2),
        cpp_var_map={'i': '_get_input()', 't': t},
        reference_fn=lambda i, *_:
            loss_reference_fns['MultiMarginLoss'](i, t.data.type_as(i).long(), p=2, reduction='none'),
        check_sum_reduction=True,
        check_gradgrad=False,
        pickle=False)


def multimarginloss_margin_no_reduce_test():
    t = torch.rand(5).mul(8).floor().long()
    return dict(
        fullname='MultiMarginLoss_margin_no_reduce',
        constructor=wrap_functional(
            lambda i: F.multi_margin_loss(i, t.type_as(i).long(), margin=0.5, reduction='none')),
        cpp_function_call='''F::multi_margin_loss(
            i, t.to(i.options()).to(torch::kLong),
            F::MultiMarginLossFuncOptions().margin(0.5).reduction(torch::kNone))''',
        input_fn=lambda: torch.randn(5, 10),
        cpp_var_map={'i': '_get_input()', 't': t},
        reference_fn=lambda i, *_:
            loss_reference_fns['MultiMarginLoss'](i, t.data.type_as(i).long(),
                                                  margin=0.5, reduction='none'),
        check_sum_reduction=True,
        check_gradgrad=False,
        pickle=False)


def multimarginloss_weights_no_reduce_test():
    t = torch.rand(5).mul(8).floor().long()
    weights = torch.rand(10)
    return dict(
        fullname='MultiMarginLoss_weights_no_reduce',
        constructor=wrap_functional(
            lambda i: F.multi_margin_loss(i, t.type_as(i).long(), weight=weights.type_as(i),
                                          reduction='none')),
        cpp_function_call='''F::multi_margin_loss(
            i, t.to(i.options()).to(torch::kLong),
            F::MultiMarginLossFuncOptions().weight(weights.to(i.options())).reduction(torch::kNone))''',
        input_fn=lambda: torch.randn(5, 10),
        cpp_var_map={'i': '_get_input()', 't': t, 'weights': weights},
        reference_fn=lambda i, *_:
            loss_reference_fns['MultiMarginLoss'](i, t.data.type_as(i).long(),
                                                  weight=weights, reduction='none'),
        check_sum_reduction=True,
        check_gradgrad=False,
        pickle=False)


def fractional_max_pool2d_test(test_case):
    random_samples = torch.DoubleTensor(1, 3, 2).uniform_()
    if test_case == 'ratio':
        return dict(
            constructor=lambda: nn.FractionalMaxPool2d(
                2, output_ratio=0.5, _random_samples=random_samples),
            cpp_constructor_args='''torch::nn::FractionalMaxPool2dOptions(2)
                                    .output_ratio(0.5)
                                    ._random_samples(random_samples)''',
            input_size=(1, 3, 5, 7),
            cpp_var_map={'random_samples': random_samples},
            fullname='FractionalMaxPool2d_ratio')
    elif test_case == 'size':
        return dict(
            constructor=lambda: nn.FractionalMaxPool2d((2, 3), output_size=(
                4, 3), _random_samples=random_samples),
            cpp_constructor_args='''torch::nn::FractionalMaxPool2dOptions({2, 3})
                                    .output_size(std::vector<int64_t>({4, 3}))
                                    ._random_samples(random_samples)''',
            input_size=(1, 3, 7, 6),
            cpp_var_map={'random_samples': random_samples},
            fullname='FractionalMaxPool2d_size')
    elif test_case == 'alert_nondeterministic':
        return dict(
            constructor=lambda: nn.FractionalMaxPool2d(
                2, output_ratio=0.5, _random_samples=random_samples),
            cpp_constructor_args='''torch::nn::FractionalMaxPool2dOptions(2)
                                    .output_ratio(0.5)
                                    ._random_samples(random_samples)''',
            input_size=(1, 3, 5, 7),
            cpp_var_map={'random_samples': random_samples},
            fullname='FractionalMaxPool2d_alert_nondeterministic',
            test_cpu=False,
            decorator=expectedAlertNondeterministic('fractional_max_pool2d_backward_cuda', fn_has_device_arg=False))


def fractional_max_pool3d_test(test_case):
    random_samples = torch.DoubleTensor(2, 4, 3).uniform_()
    if test_case == 'ratio':
        return dict(
            constructor=lambda: nn.FractionalMaxPool3d(
                2, output_ratio=0.5, _random_samples=random_samples),
            cpp_constructor_args='''torch::nn::FractionalMaxPool3dOptions(2)
                                    .output_ratio(0.5)
                                    ._random_samples(random_samples)''',
            input_size=(2, 4, 5, 5, 5),
            cpp_var_map={'random_samples': random_samples},
            fullname='FractionalMaxPool3d_ratio')
    elif test_case == 'size':
        return dict(
            constructor=lambda: nn.FractionalMaxPool3d((2, 2, 2), output_size=(
                4, 4, 4), _random_samples=random_samples),
            cpp_constructor_args='''torch::nn::FractionalMaxPool3dOptions({2, 2, 2})
                                    .output_size(std::vector<int64_t>({4, 4, 4}))
                                    ._random_samples(random_samples)''',
            input_size=(2, 4, 7, 7, 7),
            cpp_var_map={'random_samples': random_samples},
            fullname='FractionalMaxPool3d_size')
    elif test_case == 'asymsize':
        return dict(
            constructor=lambda: nn.FractionalMaxPool3d((4, 2, 3), output_size=(
                10, 3, 2), _random_samples=random_samples),
            cpp_constructor_args='''torch::nn::FractionalMaxPool3dOptions({4, 2, 3})
                                    .output_size(std::vector<int64_t>({10, 3, 2}))
                                    ._random_samples(random_samples)''',
            input_size=(2, 4, 16, 7, 5),
            cpp_var_map={'random_samples': random_samples},
            fullname='FractionalMaxPool3d_asymsize')
    elif test_case == 'alert_nondeterministic':
        return dict(
            constructor=lambda: nn.FractionalMaxPool3d(
                2, output_ratio=0.5, _random_samples=random_samples),
            cpp_constructor_args='''torch::nn::FractionalMaxPool3dOptions(2)
                                    .output_ratio(0.5)
                                    ._random_samples(random_samples)''',
            input_size=(2, 4, 5, 5, 5),
            cpp_var_map={'random_samples': random_samples},
            fullname='FractionalMaxPool3d_alert_nondeterministic',
            test_cpu=False,
            decorator=expectedAlertNondeterministic('fractional_max_pool3d_backward_cuda', fn_has_device_arg=False))


new_module_tests = [
    poissonnllloss_no_reduce_test(),
    bceloss_no_reduce_test(),
    bceloss_weights_no_reduce_test(),
    bce_with_logistic_legacy_enum_test(),
    bce_with_logistic_no_reduce_test(),
    bceloss_no_reduce_scalar_test(),
    bceloss_weights_no_reduce_scalar_test(),
    bce_with_logistic_no_reduce_scalar_test(),
    kldivloss_with_target_no_reduce_test(),
    kldivloss_no_reduce_test(),
    kldivloss_no_reduce_scalar_test(),
    kldivloss_with_log_target_no_reduce_test(),
    kldivloss_no_reduce_log_target_test(),
    kldivloss_no_reduce_scalar_log_target_test(),
    l1loss_no_reduce_test(),
    l1loss_no_reduce_scalar_test(),
    mseloss_no_reduce_test(),
    mseloss_no_reduce_scalar_test(),
    nllloss_no_reduce_test(),
    nllloss_no_reduce_ignore_index_test(),
    nllloss_no_reduce_weights_test(),
    nllloss_no_reduce_weights_ignore_index_test(),
    nllloss_no_reduce_weights_ignore_index_neg_test(),
    nllloss2d_no_reduce_test(),
    nllloss2d_no_reduce_weights_test(),
    nllloss2d_no_reduce_ignore_index_test(),
    nlllossNd_no_reduce_test(),
    nlllossNd_no_reduce_weights_test(),
    nlllossNd_no_reduce_ignore_index_test(),
    smoothl1loss_no_reduce_test(),
    smoothl1loss_no_reduce_scalar_test(),
    multilabelmarginloss_0d_no_reduce_test(),
    multilabelmarginloss_1d_no_reduce_test(),
    multilabelmarginloss_index_neg_test(),
    multilabelmarginloss_no_reduce_test(),
    hingeembeddingloss_no_reduce_test(),
    hingeembeddingloss_margin_no_reduce_test(),
    softmarginloss_no_reduce_test(),
    multilabelsoftmarginloss_no_reduce_test(),
    multilabelsoftmarginloss_weights_no_reduce_test(),
    multimarginloss_no_reduce_test(),
    multimarginloss_1d_no_reduce_test(),
    multimarginloss_1d_input_0d_target_no_reduce_test(),
    multimarginloss_p_no_reduce_test(),
    multimarginloss_margin_no_reduce_test(),
    multimarginloss_weights_no_reduce_test(),
    fractional_max_pool2d_test('ratio'),
    fractional_max_pool2d_test('size'),
    fractional_max_pool2d_test('alert_nondeterministic'),
    fractional_max_pool3d_test('ratio'),
    fractional_max_pool3d_test('size'),
    fractional_max_pool3d_test('asymsize'),
    fractional_max_pool3d_test('alert_nondeterministic'),
    dict(
        module_name='BatchNorm1d',
        constructor_args=(10,),
        cpp_constructor_args='torch::nn::BatchNorm1dOptions(10)',
        input_size=(4, 10),
        cudnn=True,
        check_eval=True,
        desc='affine',
        test_cuda=(not TEST_WITH_ROCM),
    ),
    dict(
        module_name='BatchNorm1d',
        constructor_args=(5,),
        cpp_constructor_args='torch::nn::BatchNorm1dOptions(5)',
        input_size=(4, 5, 3),
        cudnn=True,
        check_eval=True,
        desc='3d_input',
    ),
    dict(
        module_name='BatchNorm1d',
        constructor_args=(10, 1e-3, None),
        cpp_constructor_args='torch::nn::BatchNorm1dOptions(10).eps(1e-3).momentum(c10::nullopt)',
        input_size=(4, 10),
        cudnn=True,
        check_eval=True,
        desc='affine_simple_average',
        test_cuda=(not TEST_WITH_ROCM),
    ),
    dict(
        module_name='BatchNorm1d',
        constructor_args=(10, 1e-3, 0.3, False),
        cpp_constructor_args='torch::nn::BatchNorm1dOptions(10).eps(1e-3).momentum(0.3).affine(false)',
        input_size=(4, 10),
        cudnn=True,
        check_eval=True,
        desc='not_affine',
    ),
    dict(
        module_name='BatchNorm1d',
        constructor_args=(10, 1e-3, 0.3, True, False),
        cpp_constructor_args='''torch::nn::BatchNorm1dOptions(10)
                                .eps(1e-3).momentum(0.3).affine(true).track_running_stats(false)''',
        input_size=(4, 10),
        cudnn=True,
        check_eval=True,
        desc='not_tracking_stats',
        test_cuda=(not TEST_WITH_ROCM),
    ),
    dict(
        module_name='BatchNorm1d',
        constructor_args=(5, 1e-3, 0.3, False),
        cpp_constructor_args='torch::nn::BatchNorm1dOptions(5).eps(1e-3).momentum(0.3).affine(false)',
        input_size=(4, 5, 3),
        cudnn=True,
        check_eval=True,
        desc='3d_input_not_affine',
    ),
    dict(
        module_name='BatchNorm1d',
        constructor_args=(5, 1e-3, 0.3, False),
        cpp_constructor_args='torch::nn::BatchNorm1dOptions(5).eps(1e-3).momentum(0.3).affine(false)',
        input_size=(0, 5, 9),
        cudnn=True,
        check_eval=True,
        desc='zero_batch',
    ),
    dict(
        module_name='BatchNorm2d',
        constructor_args=(3,),
        cpp_constructor_args='torch::nn::BatchNorm2dOptions(3)',
        input_size=(2, 3, 6, 6),
        cudnn=True,
        check_eval=True,
    ),
    dict(
        module_name='BatchNorm2d',
        constructor_args=(3, 1e-3, None),
        cpp_constructor_args='torch::nn::BatchNorm2dOptions(3).eps(1e-3).momentum(c10::nullopt)',
        input_size=(2, 3, 6, 6),
        cudnn=True,
        check_eval=True,
        desc='2d_simple_average',
    ),
    dict(
        module_name='BatchNorm2d',
        constructor_args=(3, 1e-3, 0.8),
        cpp_constructor_args='torch::nn::BatchNorm2dOptions(3).eps(1e-3).momentum(0.8)',
        input_size=(2, 3, 6, 6),
        cudnn=True,
        check_eval=True,
        desc='momentum',
    ),
    dict(
        module_name='BatchNorm2d',
        constructor_args=(3, 1e-3, 0.8, False),
        cpp_constructor_args='torch::nn::BatchNorm2dOptions(3).eps(1e-3).momentum(0.8).affine(false)',
        input_size=(2, 3, 6, 6),
        cudnn=True,
        check_eval=True,
        desc='not_affine',
    ),
    dict(
        module_name='BatchNorm2d',
        constructor_args=(3, 1e-3, 0.8, True, False),
        cpp_constructor_args='''torch::nn::BatchNorm2dOptions(3)
                                .eps(1e-3).momentum(0.8).affine(true).track_running_stats(false)''',
        input_size=(2, 3, 6, 6),
        cudnn=True,
        check_eval=True,
        desc='not_tracking_stats',
    ),
    dict(
        module_name='BatchNorm2d',
        constructor_args=(5, 1e-3, 0.3, False),
        cpp_constructor_args='torch::nn::BatchNorm2dOptions(5).eps(1e-3).momentum(0.3).affine(false)',
        input_size=(0, 5, 2, 2),
        cudnn=True,
        check_eval=True,
        desc='zero_batch',
    ),
    dict(
        module_name='BatchNorm3d',
        constructor_args=(3,),
        cpp_constructor_args='torch::nn::BatchNorm3dOptions(3)',
        input_size=(2, 3, 4, 4, 4),
        cudnn=True,
        check_eval=True,
    ),
    dict(
        module_name='BatchNorm3d',
        constructor_args=(3, 1e-3, None),
        cpp_constructor_args='torch::nn::BatchNorm3dOptions(3).eps(1e-3).momentum(c10::nullopt)',
        input_size=(2, 3, 4, 4, 4),
        cudnn=True,
        check_eval=True,
        desc='3d_simple_average',
    ),
    dict(
        module_name='BatchNorm3d',
        constructor_args=(3, 1e-3, 0.7),
        cpp_constructor_args='torch::nn::BatchNorm3dOptions(3).eps(1e-3).momentum(0.7)',
        input_size=(2, 3, 4, 4, 4),
        cudnn=True,
        check_eval=True,
        desc='momentum',
    ),
    dict(
        module_name='BatchNorm3d',
        constructor_args=(3, 1e-3, 0.7, False),
        cpp_constructor_args='torch::nn::BatchNorm3dOptions(3).eps(1e-3).momentum(0.7).affine(false)',
        input_size=(2, 3, 4, 4, 4),
        cudnn=True,
        check_eval=True,
        desc='not_affine',
    ),
    dict(
        module_name='BatchNorm3d',
        constructor_args=(3, 1e-3, 0.7, True, False),
        cpp_constructor_args='''torch::nn::BatchNorm3dOptions(3)
                                .eps(1e-3).momentum(0.7).affine(true).track_running_stats(false)''',
        input_size=(2, 3, 4, 4, 4),
        cudnn=True,
        check_eval=True,
        desc='not_tracking_stats',
    ),
    dict(
        module_name='BatchNorm3d',
        constructor_args=(5, 1e-3, 0.3, False),
        cpp_constructor_args='torch::nn::BatchNorm3dOptions(5).eps(1e-3).momentum(0.3).affine(false)',
        input_size=(0, 5, 2, 2, 2),
        cudnn=True,
        check_eval=True,
        desc='zero_batch',
    ),
    dict(
        module_name='InstanceNorm1d',
        constructor_args=(3, 1e-3, 0.3),
        cpp_constructor_args='torch::nn::InstanceNorm1dOptions(3).eps(1e-3).momentum(0.3)',
        input_size=(4, 3, 15),
        cudnn=True,
        check_eval=True,
    ),
    dict(
        module_name='InstanceNorm1d',
        constructor_args=(3, 1e-3, 0.3, False, True),
        cpp_constructor_args='''torch::nn::InstanceNorm1dOptions(3)
                                .eps(1e-3).momentum(0.3).affine(false).track_running_stats(true)''',
        input_size=(4, 3, 15),
        cudnn=True,
        check_eval=True,
        desc='tracking_stats',
    ),
    dict(
        module_name='InstanceNorm2d',
        constructor_args=(3, 1e-3, 0.3),
        cpp_constructor_args='torch::nn::InstanceNorm2dOptions(3).eps(1e-3).momentum(0.3)',
        input_size=(2, 3, 6, 6),
        cudnn=True,
        check_eval=True,
    ),
    dict(
        module_name='InstanceNorm2d',
        constructor_args=(3, 1e-3, 0.3, False, True),
        cpp_constructor_args='''torch::nn::InstanceNorm2dOptions(3)
                                .eps(1e-3).momentum(0.3).affine(false).track_running_stats(true)''',
        input_size=(2, 3, 6, 6),
        cudnn=True,
        check_eval=True,
        desc='tracking_stats',
    ),
    dict(
        module_name='InstanceNorm3d',
        constructor_args=(3, 1e-3, 0.3),
        cpp_constructor_args='torch::nn::InstanceNorm3dOptions(3).eps(1e-3).momentum(0.3)',
        input_size=(2, 3, 4, 4, 4),
        cudnn=True,
        check_eval=True,
    ),
    dict(
        module_name='InstanceNorm3d',
        constructor_args=(3, 1e-3, 0.3, False, True),
        cpp_constructor_args='''torch::nn::InstanceNorm3dOptions(3)
                                .eps(1e-3).momentum(0.3).affine(false).track_running_stats(true)''',
        input_size=(2, 3, 4, 4, 4),
        cudnn=True,
        check_eval=True,
        desc='tracking_stats',
    ),
    dict(
        module_name='LayerNorm',
        constructor_args=([5], 1e-3),
        cpp_constructor_args='torch::nn::LayerNormOptions({5}).eps(1e-3)',
        input_size=(4, 5, 5),
        cudnn=True,
        check_eval=True,
        desc='1d_elementwise_affine',
    ),
    dict(
        module_name='LayerNorm',
        constructor_args=([5], 1e-3, False),
        cpp_constructor_args='torch::nn::LayerNormOptions({5}).eps(1e-3).elementwise_affine(false)',
        input_size=(4, 5, 5),
        cudnn=True,
        check_eval=True,
        desc='1d_no_elementwise_affine',
    ),
    dict(
        module_name='LayerNorm',
        constructor_args=([2, 2, 5], 1e-3),
        cpp_constructor_args='torch::nn::LayerNormOptions({2, 2, 5}).eps(1e-3)',
        input_size=(4, 2, 2, 5),
        cudnn=True,
        check_eval=True,
        desc='3d_elementwise_affine',
    ),
    dict(
        module_name='LayerNorm',
        constructor_args=([2, 2, 5], 1e-3, False),
        cpp_constructor_args='torch::nn::LayerNormOptions({2, 2, 5}).eps(1e-3).elementwise_affine(false)',
        input_size=(4, 2, 2, 5),
        cudnn=True,
        check_eval=True,
        desc='3d_no_elementwise_affine',
    ),
    dict(
        module_name='LayerNorm',
        constructor_args=([5], 1e-3),
        cpp_constructor_args='torch::nn::LayerNormOptions({5}).eps(1e-3)',
        input_size=(0, 5),
        cudnn=True,
        check_eval=True,
        desc='1d_empty_elementwise_affine',
    ),
    dict(
        module_name='GroupNorm',
        constructor_args=(3, 6, 1e-3),
        cpp_constructor_args='torch::nn::GroupNormOptions(3, 6).eps(1e-3)',
        input_size=(4, 6, 5),
        cudnn=True,
        check_eval=True,
        desc='1d_affine',
    ),
    dict(
        module_name='GroupNorm',
        constructor_args=(5, 5, 1e-3, False),
        cpp_constructor_args='torch::nn::GroupNormOptions(5, 5).eps(1e-3).affine(false)',
        input_size=(4, 5, 5),
        cudnn=True,
        check_eval=True,
        desc='1d_no_affine_IN',  # this setting is equivalent with InstanceNormi
    ),
    dict(
        module_name='GroupNorm',
        constructor_args=(1, 5, 1e-3, False),
        cpp_constructor_args='torch::nn::GroupNormOptions(1, 5).eps(1e-3).affine(false)',
        input_size=(4, 5, 5),
        cudnn=True,
        check_eval=True,
        desc='1d_no_affine_LN',  # this setting is equivalent with LayerNorm
    ),
    dict(
        module_name='GroupNorm',
        constructor_args=(3, 6, 1e-3),
        cpp_constructor_args='torch::nn::GroupNormOptions(3, 6).eps(1e-3)',
        input_size=(4, 6, 2, 3),
        cudnn=True,
        check_eval=True,
        desc='2d_affine',
    ),
    dict(
        module_name='GroupNorm',
        constructor_args=(3, 3, 1e-3, False),
        cpp_constructor_args='torch::nn::GroupNormOptions(3, 3).eps(1e-3).affine(false)',
        input_size=(4, 3, 2, 3),
        cudnn=True,
        check_eval=True,
        desc='2d_no_affine_IN',  # this setting is equivalent with InstanceNorm
    ),
    dict(
        module_name='GroupNorm',
        constructor_args=(1, 3, 1e-3, False),
        cpp_constructor_args='torch::nn::GroupNormOptions(1, 3).eps(1e-3).affine(false)',
        input_size=(4, 3, 2, 3),
        cudnn=True,
        check_eval=True,
        desc='2d_no_affine_LN',  # this setting is equivalent with LayerNorm
    ),
    dict(
        module_name='Conv1d',
        constructor_args=(4, 5, 3),
        cpp_constructor_args='torch::nn::Conv1dOptions(4, 5, 3)',
        input_size=(2, 4, 10),
        cudnn=True,
        with_tf32=True,
    ),
    dict(
        module_name='Conv1d',
        constructor_args=(4, 5, 3, 2),
        cpp_constructor_args='torch::nn::Conv1dOptions(4, 5, 3).stride(2)',
        input_size=(2, 4, 10),
        cudnn=True,
        desc='stride',
        with_tf32=True,
        tf32_precision=0.005,
    ),
    dict(
        module_name='Conv1d',
        constructor_args=(4, 5, 3, 1, 1),
        cpp_constructor_args='torch::nn::Conv1dOptions(4, 5, 3).stride(1).padding(1)',
        input_size=(2, 4, 10),
        cudnn=True,
        desc='pad1',
        with_tf32=True,
    ),
    dict(
        module_name='Conv1d',
        constructor_args=(4, 5, 5, 1, 2),
        cpp_constructor_args='torch::nn::Conv1dOptions(4, 5, 5).stride(1).padding(2)',
        input_size=(2, 4, 10),
        cudnn=True,
        desc='pad2',
        with_tf32=True,
    ),
    dict(
        module_name='Conv1d',
        constructor_args=(4, 4, 3, 1, 1),
        cpp_constructor_args='torch::nn::Conv1dOptions(4, 4, 3).stride(1).padding(1)',
        input_size=(1, 4, 1),
        cudnn=True,
        desc='pad1size1',
        with_tf32=True,
    ),
    dict(
        module_name='Conv1d',
        constructor_args=(4, 4, 5, 1, 2),
        cpp_constructor_args='torch::nn::Conv1dOptions(4, 4, 5).stride(1).padding(2)',
        input_size=(1, 4, 1),
        cudnn=True,
        desc='pad2size1',
        with_tf32=True,
    ),
    dict(
        module_name='Conv1d',
        constructor_args=(4, 5, 3),
        cpp_constructor_args='torch::nn::Conv1dOptions(4, 5, 3)',
        input_size=(0, 4, 10),
        cudnn=True,
        desc='zero_batch',
        test_cuda=(not TEST_WITH_ROCM),
        with_tf32=True,
    ),
    dict(
        fullname='Conv1d_dilated',
        constructor=lambda: nn.Conv1d(4, 5, kernel_size=3, dilation=2),
        cpp_constructor_args='torch::nn::Conv1dOptions(4, 5, 3).dilation(2)',
        input_size=(2, 4, 10),
        with_tf32=True,
    ),
    dict(
        fullname='Conv1d_groups',
        constructor=lambda: nn.Conv1d(4, 6, kernel_size=3, groups=2),
        cpp_constructor_args='torch::nn::Conv1dOptions(4, 6, 3).groups(2)',
        input_size=(2, 4, 6),
        cudnn=True,
        with_tf32=True,
    ),
    dict(
        fullname='ConvTranspose1d',
        constructor=lambda: nn.ConvTranspose1d(3, 4, kernel_size=3, stride=(3,), padding=1, output_padding=(1,)),
        cpp_constructor_args='torch::nn::ConvTranspose1dOptions(3, 4, 3).stride(3).padding(1).output_padding(1)',
        cudnn=True,
        input_size=(1, 3, 7),
        with_tf32=True,
        tf32_precision=0.005,
    ),
    dict(
        module_name='ConvTranspose1d',
        constructor_args=(3, 4, 3, 2, 1, 1, 1, False),
        cpp_constructor_args='''torch::nn::ConvTranspose1dOptions(3, 4, 3)
                                .stride(2).padding(1).output_padding(1).groups(1).bias(false)''',
        input_size=(1, 3, 6),
        cudnn=True,
        desc='no_bias',
        with_tf32=True,
        tf32_precision=0.005,
    ),
    dict(
        module_name='ConvTranspose1d',
        constructor_args=(3, 4, 3, 2, 1, 1, 1, True, 2),
        cpp_constructor_args='''torch::nn::ConvTranspose1dOptions(3, 4, 3)
                                .stride(2).padding(1).output_padding(1).groups(1).bias(true).dilation(2)''',
        input_size=(1, 3, 6),
        cudnn=True,
        desc='dilated',
        with_tf32=True,
    ),
    dict(
        fullname='ConvTranspose1d_groups',
        constructor=lambda: nn.ConvTranspose1d(4, 6, 3, stride=(3,), padding=1, output_padding=(1,), groups=2),
        cpp_constructor_args='''torch::nn::ConvTranspose1dOptions(4, 6, 3)
                                .stride(3).padding(1).output_padding(1).groups(2)''',
        cudnn=True,
        input_size=(2, 4, 7),
        with_tf32=True,
        tf32_precision=0.005,
    ),
    dict(
        module_name='MaxPool1d',
        constructor_args=(4,),
        cpp_constructor_args='torch::nn::MaxPool1dOptions(4)',
        input_size=(2, 10, 4),
    ),
    dict(
        module_name='MaxPool1d',
        constructor_args=(4, 4),
        cpp_constructor_args='torch::nn::MaxPool1dOptions(4).stride(4)',
        input_size=(2, 10, 4),
        desc='stride',
    ),
    dict(
        module_name='Conv2d',
        constructor_args=(3, 4, (3, 2)),
        cpp_constructor_args='torch::nn::Conv2dOptions(3, 4, {3, 2})',
        input_size=(2, 3, 7, 5),
        cudnn=True,
        check_with_long_tensor=True,
        with_tf32=True,
    ),
    dict(
        module_name='Conv2d',
        constructor_args=(3, 4, (3, 3), (2, 2)),
        cpp_constructor_args='torch::nn::Conv2dOptions(3, 4, {3, 3}).stride({2, 2})',
        input_size=(2, 3, 6, 6),
        cudnn=True,
        desc='strided',
        check_with_long_tensor=True,
        with_tf32=True,
        tf32_precision=0.005,
    ),
    dict(
        module_name='Conv2d',
        constructor_args=(3, 4, (3, 3), (2, 2), (1, 1)),
        cpp_constructor_args='torch::nn::Conv2dOptions(3, 4, {3, 3}).stride({2, 2}).padding({1, 1})',
        input_size=(2, 3, 6, 6),
        cudnn=True,
        desc='padding',
        check_with_long_tensor=True,
        with_tf32=True,
        tf32_precision=0.005,
    ),
    dict(
        module_name='Conv2d',
        constructor_args=(3, 2, (3, 3), (2, 2), (1, 1), (2, 2)),
        cpp_constructor_args='torch::nn::Conv2dOptions(3, 2, {3, 3}).stride({2, 2}).padding({1, 1}).dilation({2, 2})',
        input_size=(2, 3, 8, 8),
        cudnn=True,
        desc='dilated',
        check_with_long_tensor=True,
        with_tf32=True,
    ),
    dict(
        module_name='Conv2d',
        constructor_args=(3, 4, (3, 2), 1, 0, 1, 1, False),
        cpp_constructor_args='''torch::nn::Conv2dOptions(3, 4, {3, 2})
                                .stride(1).padding(0).dilation(1).groups(1).bias(false)''',
        input_size=(2, 3, 6, 5),
        cudnn=True,
        desc='no_bias',
        check_with_long_tensor=True,
        with_tf32=True,
    ),
    dict(
        module_name='Conv2d',
        constructor_args=(3, 4, (3, 2)),
        cpp_constructor_args='torch::nn::Conv2dOptions(3, 4, {3, 2})',
        input_size=(0, 3, 7, 5),
        cudnn=True,
        desc='zero_batch',
        check_with_long_tensor=True,
        test_cuda=(not TEST_WITH_ROCM),
        with_tf32=True,
    ),
    dict(
        fullname='Conv2d_groups',
        constructor=lambda: nn.Conv2d(4, 6, (3, 2), groups=2),
        cpp_constructor_args='torch::nn::Conv2dOptions(4, 6, {3, 2}).groups(2)',
        input_size=(2, 4, 6, 5),
        cudnn=True,
        check_with_long_tensor=True,
        with_tf32=True,
    ),
    dict(
        fullname='Conv2d_groups_thnn',
        constructor=lambda: nn.Conv2d(4, 6, (3, 2), groups=2),
        cpp_constructor_args='torch::nn::Conv2dOptions(4, 6, {3, 2}).groups(2)',
        input_size=(2, 4, 6, 5),
        check_with_long_tensor=True,
        with_tf32=True,
    ),
    dict(
        module_name='ConvTranspose2d',
        constructor_args=(3, 4, 3, (3, 2), 1, (1, 1)),
        cpp_constructor_args='''torch::nn::ConvTranspose2dOptions(3, 4, 3)
                                .stride({3, 2}).padding(1).output_padding({1, 1})''',
        cudnn=True,
        input_size=(1, 3, 7, 6),
        check_with_long_tensor=True,
        with_tf32=True,
        tf32_precision=0.005,
    ),
    dict(
        module_name='ConvTranspose2d',
        constructor_args=(3, 4, 3, (2, 3), 1, (1, 1), 1, False, (2, 2)),
        cpp_constructor_args='''torch::nn::ConvTranspose2dOptions(3, 4, 3)
                                .stride({2, 3})
                                .padding(1)
                                .output_padding({1, 1})
                                .groups(1)
                                .bias(false)
                                .dilation({2, 2})''',
        input_size=(1, 3, 6, 7),
        cudnn=True,
        desc='dilated',
        check_with_long_tensor=True,
        with_tf32=True,
        tf32_precision=0.005,
    ),
    dict(
        module_name='ConvTranspose2d',
        constructor_args=(3, 4, 3, (2, 3), 1, (1, 1), 1, False),
        cpp_constructor_args='''torch::nn::ConvTranspose2dOptions(3, 4, 3)
                                .stride({2, 3}).padding(1).output_padding({1, 1}).groups(1).bias(false)''',
        input_size=(1, 3, 6, 7),
        cudnn=True,
        desc='no_bias',
        check_with_long_tensor=True,
        with_tf32=True,
        tf32_precision=0.005,
    ),
    dict(
        fullname='ConvTranspose2d_groups',
        constructor=lambda: nn.ConvTranspose2d(2, 4, (2, 3), groups=2),
        cpp_constructor_args='torch::nn::ConvTranspose2dOptions(2, 4, {2, 3}).groups(2)',
        input_size=(1, 2, 4, 5),
        cudnn=True,
        check_with_long_tensor=True,
        with_tf32=True,
    ),
    dict(
        fullname='Conv2d_depthwise',
        constructor=lambda: nn.Conv2d(4, 4, (3, 3), groups=4),
        cpp_constructor_args='torch::nn::Conv2dOptions(4, 4, {3, 3}).groups(4)',
        input_size=(2, 4, 6, 6),
        with_tf32=True,
        tf32_precision=0.005,
    ),
    dict(
        fullname='Conv2d_depthwise_with_multiplier',
        constructor=lambda: nn.Conv2d(4, 8, (3, 3), groups=4),
        cpp_constructor_args='torch::nn::Conv2dOptions(4, 8, {3, 3}).groups(4)',
        input_size=(2, 4, 6, 6),
        with_tf32=True,
        tf32_precision=0.005,
    ),
    dict(
        fullname='Conv2d_depthwise_strided',
        constructor=lambda: nn.Conv2d(4, 4, (3, 3), stride=(2, 2), groups=4),
        cpp_constructor_args='torch::nn::Conv2dOptions(4, 4, {3, 3}).stride({2, 2}).groups(4)',
        input_size=(2, 4, 6, 6),
        with_tf32=True,
        tf32_precision=0.005,
    ),
    dict(
        fullname='Conv2d_depthwise_padded',
        constructor=lambda: nn.Conv2d(4, 4, (3, 3), padding=(1, 1), groups=4),
        cpp_constructor_args='torch::nn::Conv2dOptions(4, 4, {3, 3}).padding({1, 1}).groups(4)',
        input_size=(2, 4, 6, 6),
        with_tf32=True,
        tf32_precision=0.005,
    ),
    dict(
        fullname='Conv2d_depthwise_dilated',
        constructor=lambda: nn.Conv2d(4, 4, (2, 2), dilation=(2, 2), groups=4),
        cpp_constructor_args='torch::nn::Conv2dOptions(4, 4, {2, 2}).dilation({2, 2}).groups(4)',
        input_size=(2, 4, 5, 5),
        with_tf32=True,
        tf32_precision=0.005,
    ),
    dict(
        module_name='MaxPool2d',
        constructor_args=((3, 3), (2, 2), (1, 1)),
        cpp_constructor_args='torch::nn::MaxPool2dOptions({3, 3}).stride({2, 2}).padding({1, 1})',
        input_size=(3, 7, 7),
        desc='3d_input'
    ),
    dict(
        module_name='MaxPool2d',
        constructor_args=((3, 3), (2, 2), (1, 1)),
        cpp_constructor_args='torch::nn::MaxPool2dOptions({3, 3}).stride({2, 2}).padding({1, 1})',
        input_size=(1, 3, 7, 7),
        check_with_channels_last=True,
        desc='4d_input'
    ),
    dict(
        module_name='AvgPool1d',
        constructor_args=(2,),
        cpp_constructor_args='torch::nn::AvgPool1dOptions(2)',
        input_size=(2, 3, 6),
    ),
    dict(
        module_name='AvgPool1d',
        constructor_args=((2,), (2,)),
        cpp_constructor_args='torch::nn::AvgPool1dOptions(2).stride(2)',
        input_size=(2, 3, 6),
        desc='stride',
    ),
    dict(
        module_name='AvgPool1d',
        constructor_args=(2, 2, 1),
        cpp_constructor_args='torch::nn::AvgPool1dOptions(2).stride(2).padding(1)',
        input_size=(2, 3, 6),
        desc='stride_pad',
    ),
    dict(
        module_name='AvgPool2d',
        constructor_args=((2, 2),),
        cpp_constructor_args='torch::nn::AvgPool2dOptions({2, 2})',
        input_size=(2, 3, 6, 6),
    ),
    dict(
        module_name='AvgPool2d',
        constructor_args=((2, 2), (2, 2)),
        cpp_constructor_args='torch::nn::AvgPool2dOptions({2, 2}).stride({2, 2})',
        input_size=(2, 3, 6, 6),
        desc='stride',
    ),
    dict(
        module_name='AvgPool2d',
        constructor_args=((2, 2), (2, 2), (1, 1)),
        cpp_constructor_args='torch::nn::AvgPool2dOptions({2, 2}).stride({2, 2}).padding({1, 1})',
        input_size=(2, 3, 6, 6),
        desc='stride_pad',
    ),
    dict(
        fullname='AvgPool2d_divisor',
        constructor=lambda: nn.AvgPool2d((2, 2), divisor_override=1),
        cpp_constructor_args='torch::nn::AvgPool2dOptions({2, 2}).divisor_override(1)',
        input_size=(2, 3, 6, 6),
        check_with_long_tensor=True,
    ),
    dict(
        fullname='AvgPool2d_divisor_stride',
        constructor=lambda: nn.AvgPool2d((2, 2), (2, 2), divisor_override=1),
        cpp_constructor_args='torch::nn::AvgPool2dOptions({2, 2}).stride({2, 2}).divisor_override(1)',
        input_size=(2, 3, 6, 6),
        check_with_long_tensor=True,
    ),
    dict(
        fullname='AvgPool2d_divisor_stride_pad',
        constructor=lambda: nn.AvgPool2d((2, 2), (2, 2), (1, 1), divisor_override=1),
        cpp_constructor_args='torch::nn::AvgPool2dOptions({2, 2}).stride({2, 2}).padding({1, 1}).divisor_override(1)',
        input_size=(2, 3, 6, 6),
        check_with_long_tensor=True,
    ),
    dict(
        module_name='LPPool2d',
        constructor_args=(2, 2, 2),
        cpp_constructor_args='torch::nn::LPPool2dOptions(2, 2).stride(2)',
        input_size=(1, 3, 7, 7),
    ),
    dict(
        module_name='LPPool2d',
        constructor_args=(1.5, 2),
        cpp_constructor_args='torch::nn::LPPool2dOptions(1.5, 2)',
        input_fn=lambda: torch.rand(1, 3, 7, 7),
        desc='norm',
    ),
    dict(
        module_name='LPPool1d',
        constructor_args=(1.5, 2),
        cpp_constructor_args='torch::nn::LPPool1dOptions(1.5, 2)',
        input_fn=lambda: torch.rand(1, 3, 7),
        desc='norm',
    ),
    dict(
        module_name='LPPool1d',
        constructor_args=(2, 2, 3),
        cpp_constructor_args='torch::nn::LPPool1dOptions(2, 2).stride(3)',
        input_size=(1, 3, 7),
    ),
    dict(
        module_name='LocalResponseNorm',
        constructor_args=(3, ),
        cpp_constructor_args='torch::nn::LocalResponseNormOptions(3)',
        input_size=(1, 5, 7),
        desc='1d',
    ),
    dict(
        module_name='LocalResponseNorm',
        constructor_args=(2, ),
        cpp_constructor_args='torch::nn::LocalResponseNormOptions(2)',
        input_size=(1, 5, 7, 7),
        desc='2d_uneven_pad',
    ),
    dict(
        module_name='LocalResponseNorm',
        constructor_args=(1, 1., 0.5, 2.),
        cpp_constructor_args='torch::nn::LocalResponseNormOptions(1).alpha(1.).beta(0.5).k(2.)',
        input_size=(1, 5, 7, 7, 7),
        desc='3d_custom_params',
    ),
    dict(
        module_name='ReflectionPad1d',
        constructor_args=((1, 2),),
        cpp_constructor_args='torch::nn::ReflectionPad1dOptions({1, 2})',
        input_size=(2, 3, 8),
    ),
    dict(
        module_name='ReflectionPad1d',
        constructor_args=((1, 2),),
        cpp_constructor_args='torch::nn::ReflectionPad1dOptions({1, 2})',
        input_size=(2, 3, 8),
        desc='alert_nondeterministic',
        test_cpu=False,
        decorator=expectedAlertNondeterministic('reflection_pad1d_backward_cuda', fn_has_device_arg=False)
    ),
    dict(
        module_name='ReflectionPad2d',
        constructor_args=((1, 2, 3, 4),),
        cpp_constructor_args='torch::nn::ReflectionPad2dOptions({1, 2, 3, 4})',
        input_size=(2, 3, 8, 8),
    ),
    dict(
        module_name='ReflectionPad2d',
        constructor_args=((1, 2, 3, 4),),
        cpp_constructor_args='torch::nn::ReflectionPad2dOptions({1, 2, 3, 4})',
        input_size=(2, 3, 8, 8),
        desc='alert_nondeterministic',
        test_cpu=False,
        decorator=expectedAlertNondeterministic('reflection_pad2d_backward_cuda', fn_has_device_arg=False)
    ),
    dict(
        module_name='ReplicationPad1d',
        constructor_args=((1, 2),),
        cpp_constructor_args='torch::nn::ReplicationPad1dOptions({1, 2})',
        input_size=(2, 3, 4),
    ),
    dict(
        module_name='ReplicationPad1d',
        constructor_args=((1, 2),),
        cpp_constructor_args='torch::nn::ReplicationPad1dOptions({1, 2})',
        input_size=(2, 3, 4),
        desc='alert_nondeterministic',
        test_cpu=False,
        decorator=expectedAlertNondeterministic('replication_pad1d_backward_cuda', fn_has_device_arg=False)
    ),
    dict(
        module_name='ReplicationPad2d',
        constructor_args=((1, 2, 3, 4),),
        cpp_constructor_args='torch::nn::ReplicationPad2dOptions({1, 2, 3, 4})',
        input_size=(2, 3, 4, 4),
    ),
    dict(
        module_name='ReplicationPad2d',
        constructor_args=((1, 2, 3, 4),),
        cpp_constructor_args='torch::nn::ReplicationPad2dOptions({1, 2, 3, 4})',
        input_size=(2, 3, 4, 4),
        desc='alert_nondeterministic',
        test_cpu=False,
        decorator=expectedAlertNondeterministic('replication_pad2d_backward_cuda', fn_has_device_arg=False)
    ),
    dict(
        module_name='ZeroPad2d',
        constructor_args=((1, 2, 3, 4),),
        cpp_constructor_args='torch::nn::ZeroPad2dOptions({1, 2, 3, 4})',
        input_size=(2, 3, 4, 4),
    ),
    dict(
        module_name='ZeroPad2d',
        constructor_args=((-1, -1, -1, -2),),
        cpp_constructor_args='torch::nn::ZeroPad2dOptions({-1, -1, -1, -2})',
        input_size=(2, 3, 4, 4),
        desc='negative_dims'
    ),
    dict(
        module_name='ConstantPad1d',
        constructor_args=((1, 2), 2.),
        cpp_constructor_args='torch::nn::ConstantPad1dOptions({1, 2}, 2.)',
        input_size=(2, 3, 4),
    ),
    dict(
        module_name='ConstantPad2d',
        constructor_args=((1, 2, 3, 4), 2.),
        cpp_constructor_args='torch::nn::ConstantPad2dOptions({1, 2, 3, 4}, 2.)',
        input_size=(2, 3, 4, 4),
    ),
    dict(
        module_name='ConstantPad3d',
        constructor_args=((1, 2, 3, 4, 1, 0), 2.),
        cpp_constructor_args='torch::nn::ConstantPad3dOptions({1, 2, 3, 4, 1, 0}, 2.)',
        input_size=(2, 3, 4, 4, 5),
    ),
    dict(
        module_name='Conv3d',
        constructor_args=(2, 3, (2, 3, 2)),
        cpp_constructor_args='torch::nn::Conv3dOptions(2, 3, {2, 3, 2})',
        input_size=(1, 2, 4, 5, 4),
        cudnn=True,
        check_with_long_tensor=True,
        with_tf32=True,
        tf32_precision=0.005,
    ),
    dict(
        module_name='Conv3d',
        constructor_args=(2, 3, (2, 3, 4), 1, 0, 1, 1, False),
        cpp_constructor_args='''torch::nn::Conv3dOptions(2, 3, {2, 3, 4})
                                .stride(1).padding(0).dilation(1).groups(1).bias(false)''',
        input_size=(1, 2, 3, 4, 5),
        cudnn=True,
        desc='no_bias',
        check_with_long_tensor=True,
        with_tf32=True,
        tf32_precision=0.05,
    ),
    dict(
        module_name='Conv3d',
        constructor_args=(3, 4, 2, 2),
        cpp_constructor_args='torch::nn::Conv3dOptions(3, 4, 2).stride(2)',
        input_size=(2, 3, 5, 5, 5),
        cudnn=True,
        desc='stride',
        check_with_long_tensor=True,
        with_tf32=True,
        tf32_precision=0.005,
    ),
    dict(
        module_name='Conv3d',
        constructor_args=(3, 4, 2, 2, 1),
        cpp_constructor_args='torch::nn::Conv3dOptions(3, 4, 2).stride(2).padding(1)',
        input_size=(2, 3, 5, 5, 5),
        cudnn=True,
        desc='stride_padding',
        check_with_long_tensor=True,
        with_tf32=True,
        tf32_precision=0.01,
    ),
    dict(
        module_name='Conv3d',
        constructor_args=(3, 4, (2, 3, 4)),
        cpp_constructor_args='torch::nn::Conv3dOptions(3, 4, {2, 3, 4})',
        input_size=(0, 3, 3, 4, 5),
        cudnn=True,
        check_with_long_tensor=True,
        desc='zero_batch',
        test_cuda=(not TEST_WITH_ROCM),
        with_tf32=True,
    ),
    dict(
        fullname='Conv3d_groups',
        constructor=lambda: nn.Conv3d(2, 4, kernel_size=3, groups=2),
        cpp_constructor_args='torch::nn::Conv3dOptions(2, 4, 3).groups(2)',
        input_size=(1, 2, 4, 5, 4),
        cudnn=True,
        check_with_long_tensor=True,
        with_tf32=True,
        tf32_precision=0.005,
    ),
    dict(
        fullname='Conv3d_dilated',
        constructor=lambda: nn.Conv3d(3, 4, kernel_size=2, dilation=2),
        cpp_constructor_args='torch::nn::Conv3dOptions(3, 4, 2).dilation(2)',
        input_size=(2, 3, 5, 5, 5),
        with_tf32=True,
    ),
    dict(
        fullname='Conv3d_dilated_strided',
        constructor=lambda: nn.Conv3d(3, 4, kernel_size=2, dilation=2, stride=2),
        cpp_constructor_args='torch::nn::Conv3dOptions(3, 4, 2).dilation(2).stride(2)',
        input_size=(2, 3, 5, 5, 5),
        with_tf32=True,
    ),
    dict(
        module_name='ConvTranspose3d',
        constructor_args=(2, 3, (2, 3, 2)),
        cpp_constructor_args='torch::nn::ConvTranspose3dOptions(2, 3, {2, 3, 2})',
        cudnn=True,
        input_size=(1, 2, 4, 5, 4),
        with_tf32=True,
    ),
    dict(
        module_name='ConvTranspose3d',
        constructor_args=(2, 3, (2, 3, 2), 1, 0, 0, 1, True, (2, 2, 2)),
        cpp_constructor_args='''torch::nn::ConvTranspose3dOptions(2, 3, {2, 3, 2})
                                .stride(1).padding(0).output_padding(0).groups(1).bias(true).dilation({2, 2, 2})''',
        cudnn=True,
        input_size=(1, 2, 4, 5, 4),
        desc='dilated',
        with_tf32=True,
    ),
    dict(
        module_name='MaxPool3d',
        constructor_args=((2, 2, 2),),
        cpp_constructor_args='torch::nn::MaxPool3dOptions({2, 2, 2})',
        input_size=(2, 3, 5, 5, 5),
    ),
    dict(
        module_name='MaxPool3d',
        constructor_args=((2, 2, 2),),
        cpp_constructor_args='torch::nn::MaxPool3dOptions({2, 2, 2})',
        input_size=(2, 3, 5, 5, 5),
        desc='alert_nondeterministic',
        test_cpu=False,
        decorator=expectedAlertNondeterministic('max_pool3d_with_indices_backward_cuda', fn_has_device_arg=False)
    ),
    dict(
        module_name='MaxPool3d',
        constructor_args=(2, (2, 2, 2)),
        cpp_constructor_args='torch::nn::MaxPool3dOptions(2).stride({2, 2, 2})',
        input_size=(2, 3, 5, 5, 5),
        desc='stride',
    ),
    dict(
        module_name='MaxPool3d',
        constructor_args=(2, 2, (1, 1, 1)),
        cpp_constructor_args='torch::nn::MaxPool3dOptions(2).stride(2).padding({1, 1, 1})',
        input_size=(2, 3, 5, 5, 5),
        desc='stride_padding',
    ),
    dict(
        module_name='AvgPool3d',
        constructor_args=((2, 2, 2),),
        cpp_constructor_args='torch::nn::AvgPool3dOptions({2, 2, 2})',
        input_size=(2, 3, 4, 4, 4),
    ),
    dict(
        module_name='AvgPool3d',
        constructor_args=((2, 2, 2),),
        cpp_constructor_args='torch::nn::AvgPool3dOptions({2, 2, 2})',
        input_size=(2, 3, 4, 4, 4),
        desc='alert_nondeterministic',
        test_cpu=False,
        decorator=expectedAlertNondeterministic('avg_pool3d_backward_cuda', fn_has_device_arg=False)
    ),
    dict(
        module_name='AvgPool3d',
        constructor_args=(2, (2, 2, 2)),
        cpp_constructor_args='torch::nn::AvgPool3dOptions(2).stride({2, 2, 2})',
        input_size=(2, 3, 5, 5, 5),
        desc='stride',
    ),
    dict(
        module_name='AvgPool3d',
        constructor_args=(2, 2, (1, 1, 1)),
        cpp_constructor_args='torch::nn::AvgPool3dOptions(2).stride(2).padding({1, 1, 1})',
        input_size=(2, 3, 5, 5, 5),
        desc='stride_pad',
    ),
    dict(
        module_name='AvgPool3d',
        constructor_args=(4, 2, (1, 2, 1)),
        cpp_constructor_args='torch::nn::AvgPool3dOptions(4).stride(2).padding({1, 2, 1})',
        input_size=(2, 3, 5, 5, 5),
        desc='stride_pad_gpu_fixedkw_output',
    ),
    dict(
        module_name='AvgPool3d',
        constructor_args=((2, 4, 8), 1, (1, 1, 2)),
        cpp_constructor_args='torch::nn::AvgPool3dOptions({2, 4, 8}).stride(1).padding({1, 1, 2})',
        input_size=(2, 3, 2, 4, 8),
        desc='stride_pad_gpu_general_output',
    ),
    dict(
        module_name='AvgPool3d',
        constructor_args=(3, 1, 0),
        cpp_constructor_args='torch::nn::AvgPool3dOptions(3).stride(1).padding(0)',
        input_size=(2, 3, 4, 4, 4),
        desc='stride1_pad0_gpu_input',
    ),
    dict(
        module_name='AvgPool3d',
        constructor_args=(2, 2, (1, 1, 1)),
        cpp_constructor_args='torch::nn::AvgPool3dOptions(2).stride(2).padding({1, 1, 1})',
        input_size=(2, 3, 4, 4, 4),
        desc='stride_pad_gpu_input_nooverlap',
    ),
    dict(
        fullname='AvgPool3d_divisor',
        constructor=lambda: nn.AvgPool3d((2, 2, 2), divisor_override=1),
        cpp_constructor_args='torch::nn::AvgPool3dOptions({2, 2, 2}).divisor_override(1)',
        input_size=(2, 3, 4, 4, 4),
        check_with_long_tensor=True,
    ),
    dict(
        fullname='AvgPool3d_divisor_stride',
        constructor=lambda: nn.AvgPool3d(2, (2, 2, 2), divisor_override=1),
        cpp_constructor_args='torch::nn::AvgPool3dOptions(2).stride({2, 2, 2}).divisor_override(1)',
        input_size=(2, 3, 5, 5, 5),
        check_with_long_tensor=True,
    ),
    dict(
        fullname='AvgPool3d_divisor_stride_pad',
        constructor=lambda: nn.AvgPool3d(2, 2, (1, 1, 1), divisor_override=1),
        cpp_constructor_args='torch::nn::AvgPool3dOptions(2).stride(2).padding({1, 1, 1}).divisor_override(1)',
        input_size=(2, 3, 5, 5, 5),
        check_with_long_tensor=True,
    ),
    dict(
        fullname='AvgPool3d_divisor_stride_pad_gpu_fixedkw_output',
        constructor=lambda: nn.AvgPool3d(4, 2, (1, 2, 1), divisor_override=1),
        cpp_constructor_args='torch::nn::AvgPool3dOptions(4).stride(2).padding({1, 2, 1}).divisor_override(1)',
        input_size=(2, 3, 5, 5, 5),
        check_with_long_tensor=True,
    ),
    dict(
        fullname='AvgPool3d_divisor_stride_pad_gpu_general_output',
        constructor=lambda: nn.AvgPool3d((2, 4, 8), 1, (1, 1, 2), divisor_override=1),
        cpp_constructor_args='torch::nn::AvgPool3dOptions({2, 4, 8}).stride(1).padding({1, 1, 2}).divisor_override(1)',
        input_size=(2, 3, 2, 4, 8),
        check_with_long_tensor=True,
    ),
    dict(
        fullname='AvgPool3d_divisor_stride1_pad0_gpu_input',
        constructor=lambda: nn.AvgPool3d(3, 1, 0, divisor_override=1),
        cpp_constructor_args='torch::nn::AvgPool3dOptions(3).stride(1).padding(0).divisor_override(1)',
        input_size=(2, 3, 4, 4, 4),
        check_with_long_tensor=True,
    ),
    dict(
        fullname='AvgPool3d_divisor_stride_pad_gpu_input_nooverlap',
        constructor=lambda: nn.AvgPool3d(2, 2, (1, 1, 1), divisor_override=1),
        cpp_constructor_args='torch::nn::AvgPool3dOptions(2).stride(2).padding({1, 1, 1}).divisor_override(1)',
        input_size=(2, 3, 4, 4, 4),
        check_with_long_tensor=True,
    ),
    dict(
        module_name='ReplicationPad3d',
        constructor_args=((1, 2, 3, 3, 2, 1),),
        cpp_constructor_args='torch::nn::ReplicationPad3dOptions({1, 2, 3, 3, 2, 1})',
        input_size=(2, 3, 2, 2, 2),
    ),
    dict(
        module_name='ReplicationPad3d',
        constructor_args=((1, 2, 3, 4, 5, 6),),
        cpp_constructor_args='torch::nn::ReplicationPad3dOptions({1, 2, 3, 4, 5, 6})',
        input_size=(2, 3, 5, 5, 5),
        desc='alert_nondeterministic',
        test_cpu=False,
        decorator=expectedAlertNondeterministic('replication_pad3d_backward_cuda', fn_has_device_arg=False)
    ),
    dict(
        module_name='Embedding',
        constructor_args=(4, 3),
        cpp_constructor_args='torch::nn::EmbeddingOptions(4, 3)',
        input_fn=lambda: torch.empty(2, 3, dtype=torch.long).random_(4),
        jacobian_input=False,
        check_gradgrad=False,
    ),
    dict(
        module_name='EmbeddingBag',
        constructor_args=(4, 3),
        cpp_constructor_args='torch::nn::EmbeddingBagOptions(4, 3)',
        input_fn=lambda: torch.empty(2, 3, dtype=torch.long).random_(4),
        jacobian_input=False,
        check_gradgrad=False,
        desc='mean',
    ),
    dict(
        module_name='EmbeddingBag',
        constructor_args=(4, 3),
        cpp_constructor_args='torch::nn::EmbeddingBagOptions(4, 3)',
        input_fn=lambda: torch.empty(2, 3, dtype=torch.long).random_(4),
        jacobian_input=False,
        check_gradgrad=False,
        desc='alert_nondeterministic',
        test_cpu=False,
        decorator=expectedAlertNondeterministic('_embedding_bag_dense_backward_cuda', fn_has_device_arg=False)
    ),
    dict(
        module_name='EmbeddingBag',
        constructor_args=(4, 3, None, 2., False, 'sum'),
        cpp_constructor_args='''torch::nn::EmbeddingBagOptions(4, 3)
                                .max_norm(c10::nullopt).norm_type(2.).scale_grad_by_freq(false).mode(torch::kSum)''',
        input_fn=lambda: torch.empty(2, 3, dtype=torch.long).random_(4),
        jacobian_input=False,
        check_gradgrad=False,
        desc='sum',
    ),
    dict(
        module_name='EmbeddingBag',
        constructor_args=(4, 3, None, 2., False, 'max'),
        cpp_constructor_args='''torch::nn::EmbeddingBagOptions(4, 3)
                                .max_norm(c10::nullopt).norm_type(2.).scale_grad_by_freq(false).mode(torch::kMax)''',
        input_fn=lambda: torch.empty(2, 3, dtype=torch.long).random_(4),
        jacobian_input=False,
        check_gradgrad=False,
        desc='max',
    ),
    dict(
        fullname='EmbeddingBag_sparse',
        constructor=lambda: nn.EmbeddingBag(4, 3, sparse=True),
        cpp_constructor_args='torch::nn::EmbeddingBagOptions(4, 3).sparse(true)',
        input_fn=lambda: torch.randperm(2).repeat(1, 2),
        jacobian_input=False,
        check_gradgrad=False,
    ),
    dict(
        constructor=lambda: nn.Embedding(4, 3, sparse=True),
        cpp_constructor_args='torch::nn::EmbeddingOptions(4, 3).sparse(true)',
        input_fn=lambda: torch.randperm(2).repeat(1, 2),
        jacobian_input=False,
        fullname='Embedding_sparse',
        check_gradgrad=False,
    ),
    dict(
        module_name='PixelShuffle',
        constructor_args=(3,),
        cpp_constructor_args='torch::nn::PixelShuffleOptions(3)',
        input_size=(1, 9, 4, 4),
    ),
    dict(
        constructor=wrap_functional(F.interpolate, size=12, scale_factor=None, mode='nearest'),
        cpp_options_args='''F::InterpolateFuncOptions()
                            .size(std::vector<int64_t>({12})).scale_factor(c10::nullopt).mode(torch::kNearest)''',
        input_size=(1, 2, 4),
        fullname='interpolate_nearest_1d',
        pickle=False,
    ),
    dict(
        constructor=wrap_functional(F.interpolate, size=12, scale_factor=None, mode='nearest'),
        cpp_options_args='''F::InterpolateFuncOptions()
                            .size(std::vector<int64_t>({12})).scale_factor(c10::nullopt).mode(torch::kNearest)''',
        input_size=(0, 2, 4),
        fullname='interpolate_nearest_1d_zero_dim',
        pickle=False,
    ),
    dict(
        constructor=wrap_functional(F.interpolate, size=(12, ), scale_factor=None, mode='nearest'),
        cpp_options_args='''F::InterpolateFuncOptions()
                            .size(std::vector<int64_t>({12})).scale_factor(c10::nullopt).mode(torch::kNearest)''',
        input_size=(1, 2, 3),
        fullname='interpolate_nearest_tuple_1d',
        pickle=False,
    ),
    dict(
        constructor=wrap_functional(F.interpolate, size=None, scale_factor=4., mode='nearest'),
        cpp_options_args='''F::InterpolateFuncOptions()
                            .size(c10::nullopt).scale_factor(std::vector<double>({4.})).mode(torch::kNearest)''',
        input_size=(1, 2, 4),
        fullname='interpolate_nearest_scale_1d',
        pickle=False,
    ),
    dict(
        constructor=wrap_functional(F.interpolate, size=12, scale_factor=None, mode='linear', align_corners=False),
        cpp_options_args='''F::InterpolateFuncOptions()
                            .size(std::vector<int64_t>({12}))
                            .scale_factor(c10::nullopt)
                            .mode(torch::kLinear)
                            .align_corners(false)''',
        input_size=(1, 2, 4),
        fullname='interpolate_linear_1d',
        pickle=False,
    ),
    dict(
        constructor=wrap_functional(F.interpolate, size=12, scale_factor=None, mode='linear', align_corners=False),
        cpp_options_args='''F::InterpolateFuncOptions()
                            .size(std::vector<int64_t>({12}))
                            .scale_factor(c10::nullopt)
                            .mode(torch::kLinear)
                            .align_corners(false)''',
        input_size=(1, 2, 4),
        fullname='interpolate_linear_1d_alert_nondeterministic',
        pickle=False,
        test_cpu=False,
        decorator=expectedAlertNondeterministic('upsample_linear1d_backward_cuda', fn_has_device_arg=False)
    ),
    dict(
        constructor=wrap_functional(F.interpolate, size=(4, ), scale_factor=None, mode='linear', align_corners=False),
        cpp_options_args='''F::InterpolateFuncOptions()
                            .size(std::vector<int64_t>({4}))
                            .scale_factor(c10::nullopt)
                            .mode(torch::kLinear)
                            .align_corners(false)''',
        input_size=(1, 2, 3),
        fullname='interpolate_linear_tuple_1d',
        pickle=False,
    ),
    dict(
        constructor=wrap_functional(F.interpolate, size=None, scale_factor=4., mode='linear', align_corners=False),
        cpp_options_args='''F::InterpolateFuncOptions()
                            .size(c10::nullopt)
                            .scale_factor(std::vector<double>({4.}))
                            .mode(torch::kLinear)
                            .align_corners(false)''',
        input_size=(1, 2, 4),
        fullname='interpolate_linear_scale_1d',
        pickle=False,
    ),
    dict(
        constructor=wrap_functional(F.interpolate, size=12, scale_factor=None, mode='linear', align_corners=False),
        cpp_options_args='''F::InterpolateFuncOptions()
                            .size(std::vector<int64_t>({12}))
                            .scale_factor(c10::nullopt)
                            .mode(torch::kLinear)
                            .align_corners(false)''',
        input_size=(0, 2, 4),
        fullname='interpolate_linear_1d_zero_dim',
        pickle=False,
    ),
    dict(
        constructor=wrap_functional(F.interpolate, size=12, scale_factor=None, mode='linear', align_corners=True),
        cpp_options_args='''F::InterpolateFuncOptions()
                            .size(std::vector<int64_t>({12}))
                            .scale_factor(c10::nullopt)
                            .mode(torch::kLinear)
                            .align_corners(true)''',
        input_size=(1, 2, 4),
        fullname='interpolate_linear_1d_align_corners',
        pickle=False,
    ),
    dict(
        constructor=wrap_functional(F.interpolate, size=None, scale_factor=4., mode='linear', align_corners=True),
        cpp_options_args='''F::InterpolateFuncOptions()
                            .size(c10::nullopt)
                            .scale_factor(std::vector<double>({4.}))
                            .mode(torch::kLinear)
                            .align_corners(true)''',
        input_size=(1, 2, 4),
        fullname='interpolate_linear_scale_1d_align_corners',
        pickle=False,
    ),
    dict(
        constructor=wrap_functional(F.interpolate, size=2, scale_factor=None, mode='nearest'),
        cpp_options_args='''F::InterpolateFuncOptions()
                            .size(std::vector<int64_t>({2, 2}))
                            .scale_factor(c10::nullopt)
                            .mode(torch::kNearest)''',
        input_size=(1, 128, 1, 1),
        fullname='interpolate_nearest_2d_launch_configs',
        pickle=False,
    ),
    dict(
        constructor=wrap_functional(F.interpolate, size=12, scale_factor=None, mode='nearest'),
        cpp_options_args='''F::InterpolateFuncOptions()
                            .size(std::vector<int64_t>({12, 12}))
                            .scale_factor(c10::nullopt)
                            .mode(torch::kNearest)''',
        input_size=(1, 2, 4, 4),
        fullname='interpolate_nearest_2d',
        pickle=False,
    ),
    dict(
        constructor=wrap_functional(F.interpolate, size=(12, 16), scale_factor=None, mode='nearest'),
        cpp_options_args='''F::InterpolateFuncOptions()
                            .size(std::vector<int64_t>({12, 16}))
                            .scale_factor(c10::nullopt)
                            .mode(torch::kNearest)''',
        input_size=(1, 2, 3, 4),
        fullname='interpolate_nearest_tuple_2d',
        pickle=False,
    ),
    dict(
        constructor=wrap_functional(F.interpolate, size=None, scale_factor=4., mode='nearest'),
        cpp_options_args='''F::InterpolateFuncOptions()
                            .size(c10::nullopt)
                            .scale_factor(std::vector<double>({4., 4.}))
                            .mode(torch::kNearest)''',
        input_size=(1, 2, 4, 4),
        fullname='interpolate_nearest_scale_2d',
        pickle=False,
    ),
    dict(
        constructor=wrap_functional(F.interpolate, size=12, scale_factor=None, mode='nearest'),
        cpp_options_args='''F::InterpolateFuncOptions()
                            .size(std::vector<int64_t>({12, 12}))
                            .scale_factor(c10::nullopt)
                            .mode(torch::kNearest)''',
        input_size=(0, 2, 4, 4),
        fullname='interpolate_nearest_2d_zero_dim',
        pickle=False,
    ),
    dict(
        constructor=wrap_functional(F.interpolate, size=12, scale_factor=None, mode='bilinear', align_corners=False),
        cpp_options_args='''F::InterpolateFuncOptions()
                            .size(std::vector<int64_t>({12, 12}))
                            .scale_factor(c10::nullopt)
                            .mode(torch::kBilinear)
                            .align_corners(false)''',
        input_size=(1, 2, 4, 4),
        fullname='interpolate_bilinear_2d',
        pickle=False,
    ),
    dict(
        constructor=wrap_functional(F.interpolate, size=12, scale_factor=None, mode='bilinear', align_corners=False),
        cpp_options_args='''F::InterpolateFuncOptions()
                            .size(std::vector<int64_t>({12, 12}))
                            .scale_factor(c10::nullopt)
                            .mode(torch::kBilinear)
                            .align_corners(false)''',
        input_size=(1, 2, 4, 4),
        fullname='interpolate_bilinear_2d_alert_nondeterministic',
        pickle=False,
        test_cpu=False,
        decorator=expectedAlertNondeterministic('upsample_bilinear2d_backward_cuda', fn_has_device_arg=False)
    ),
    dict(
        constructor=wrap_functional(F.interpolate, size=12, scale_factor=None, mode='bilinear', align_corners=False),
        cpp_options_args='''F::InterpolateFuncOptions()
                            .size(std::vector<int64_t>({12, 12}))
                            .scale_factor(c10::nullopt)
                            .mode(torch::kBilinear)
                            .align_corners(false)''',
        input_size=(0, 2, 4, 4),
        fullname='interpolate_bilinear_2d_zero_dim',
        pickle=False,
    ),
    dict(
        constructor=wrap_functional(F.interpolate, size=(4, 6), scale_factor=None,
                                    mode='bilinear', align_corners=False),
        cpp_options_args='''F::InterpolateFuncOptions()
                            .size(std::vector<int64_t>({4, 6}))
                            .scale_factor(c10::nullopt)
                            .mode(torch::kBilinear)
                            .align_corners(false)''',
        input_size=(1, 2, 2, 3),
        fullname='interpolate_bilinear_tuple_2d',
        pickle=False,
    ),
    dict(
        constructor=wrap_functional(F.interpolate, size=None, scale_factor=4.,
                                    mode='bilinear', align_corners=False),
        cpp_options_args='''F::InterpolateFuncOptions()
                            .size(c10::nullopt)
                            .scale_factor(std::vector<double>({4., 4.}))
                            .mode(torch::kBilinear)
                            .align_corners(false)''',
        input_size=(1, 2, 4, 4),
        fullname='interpolate_bilinear_scale_2d',
        pickle=False,
    ),
    dict(
        constructor=wrap_functional(F.interpolate, size=None, scale_factor=(2., 2.),
                                    mode='bilinear', align_corners=False),
        cpp_options_args='''F::InterpolateFuncOptions()
                            .size(c10::nullopt)
                            .scale_factor(std::vector<double>({2., 2.}))
                            .mode(torch::kBilinear)
                            .align_corners(false)''',
        input_size=(1, 2, 4, 4),
        fullname='interpolate_bilinear_scale_tuple_shared_2d',
        pickle=False,
    ),
    dict(
        constructor=wrap_functional(F.interpolate, size=None, scale_factor=(2., 1.),
                                    mode='bilinear', align_corners=False),
        cpp_options_args='''F::InterpolateFuncOptions()
                            .size(c10::nullopt)
                            .scale_factor(std::vector<double>({2., 1.}))
                            .mode(torch::kBilinear)
                            .align_corners(false)''',
        input_size=(1, 2, 4, 4),
        fullname='interpolate_bilinear_scale_tuple_skewed_2d',
        pickle=False,
    ),
    dict(
        constructor=wrap_functional(F.interpolate, size=(4, 6), scale_factor=None, mode='bilinear', align_corners=True),
        cpp_options_args='''F::InterpolateFuncOptions()
                            .size(std::vector<int64_t>({4, 6}))
                            .scale_factor(c10::nullopt)
                            .mode(torch::kBilinear)
                            .align_corners(true)''',
        input_size=(1, 2, 4, 4),
        fullname='interpolate_bilinear_tuple_2d_align_corners',
        pickle=False,
    ),
    dict(
        constructor=wrap_functional(F.interpolate, size=None, scale_factor=(2., 1.),
                                    mode='bilinear', align_corners=True),
        cpp_options_args='''F::InterpolateFuncOptions()
                            .size(c10::nullopt)
                            .scale_factor(std::vector<double>({2., 1.}))
                            .mode(torch::kBilinear)
                            .align_corners(true)''',
        input_size=(1, 2, 4, 4),
        fullname='interpolate_bilinear_scale_tuple_skewed_2d_align_corners',
        pickle=False,
    ),
    dict(
        constructor=wrap_functional(F.interpolate, size=12, scale_factor=None, mode='bicubic', align_corners=False),
        cpp_options_args='''F::InterpolateFuncOptions()
                            .size(std::vector<int64_t>({12, 12}))
                            .scale_factor(c10::nullopt)
                            .mode(torch::kBicubic)
                            .align_corners(false)''',
        input_size=(1, 2, 4, 4),
        fullname='interpolate_bicubic_2d',
        pickle=False,
    ),
    dict(
        constructor=wrap_functional(F.interpolate, size=12, scale_factor=None, mode='bicubic', align_corners=False),
        cpp_options_args='''F::InterpolateFuncOptions()
                            .size(std::vector<int64_t>({12, 12}))
                            .scale_factor(c10::nullopt)
                            .mode(torch::kBicubic)
                            .align_corners(false)''',
        input_size=(1, 2, 4, 4),
        fullname='interpolate_bicubic_2d_alert_nondeterministic',
        pickle=False,
        test_cpu=False,
        decorator=expectedAlertNondeterministic('upsample_bicubic2d_backward_cuda', fn_has_device_arg=False)
    ),
    dict(
        constructor=wrap_functional(F.interpolate, size=12, scale_factor=None, mode='bicubic', align_corners=False),
        cpp_options_args='''F::InterpolateFuncOptions()
                            .size(std::vector<int64_t>({12, 12}))
                            .scale_factor(c10::nullopt)
                            .mode(torch::kBicubic)
                            .align_corners(false)''',
        input_size=(0, 2, 4, 4),
        fullname='interpolate_bicubic_2d_zero_dim',
        pickle=False,
    ),
    dict(
        constructor=wrap_functional(F.interpolate, size=(4, 6), scale_factor=None,
                                    mode='bicubic', align_corners=False),
        cpp_options_args='''F::InterpolateFuncOptions()
                            .size(std::vector<int64_t>({4, 6}))
                            .scale_factor(c10::nullopt)
                            .mode(torch::kBicubic)
                            .align_corners(false)''',
        input_size=(1, 2, 2, 3),
        fullname='interpolate_bicubic_tuple_2d',
        pickle=False,
    ),
    dict(
        constructor=wrap_functional(F.interpolate, size=None, scale_factor=4., mode='bicubic', align_corners=False),
        cpp_options_args='''F::InterpolateFuncOptions()
                            .size(c10::nullopt)
                            .scale_factor(std::vector<double>({4., 4.}))
                            .mode(torch::kBicubic)
                            .align_corners(false)''',
        input_size=(1, 2, 4, 4),
        fullname='interpolate_bicubic_scale_2d',
        pickle=False,
    ),
    dict(
        constructor=wrap_functional(F.interpolate, size=None, scale_factor=(2., 2.),
                                    mode='bicubic', align_corners=False),
        cpp_options_args='''F::InterpolateFuncOptions()
                            .size(c10::nullopt)
                            .scale_factor(std::vector<double>({2., 2.}))
                            .mode(torch::kBicubic)
                            .align_corners(false)''',
        input_size=(1, 2, 4, 4),
        fullname='interpolate_bicubic_scale_tuple_shared_2d',
        pickle=False,
    ),
    dict(
        constructor=wrap_functional(F.interpolate, size=None, scale_factor=(2., 1.),
                                    mode='bicubic', align_corners=False),
        cpp_options_args='''F::InterpolateFuncOptions()
                            .size(c10::nullopt)
                            .scale_factor(std::vector<double>({2., 1.}))
                            .mode(torch::kBicubic)
                            .align_corners(false)''',
        input_size=(1, 2, 4, 4),
        fullname='interpolate_bicubic_scale_tuple_skewed_2d',
        pickle=False,
    ),
    dict(
        constructor=wrap_functional(F.interpolate, size=(4, 6), scale_factor=None, mode='bicubic', align_corners=True),
        cpp_options_args='''F::InterpolateFuncOptions()
                            .size(std::vector<int64_t>({4, 6}))
                            .scale_factor(c10::nullopt)
                            .mode(torch::kBicubic)
                            .align_corners(true)''',
        input_size=(1, 2, 4, 4),
        fullname='interpolate_bicubic_tuple_2d_align_corners',
        pickle=False,
    ),
    dict(
        constructor=wrap_functional(F.interpolate, size=None, scale_factor=(2., 1.),
                                    mode='bicubic', align_corners=True),
        cpp_options_args='''F::InterpolateFuncOptions()
                            .size(c10::nullopt)
                            .scale_factor(std::vector<double>({2., 1.}))
                            .mode(torch::kBicubic)
                            .align_corners(true)''',
        input_size=(1, 2, 4, 4),
        fullname='interpolate_bicubic_scale_tuple_skewed_2d_align_corners',
        pickle=False,
    ),
    dict(
        constructor=wrap_functional(F.interpolate, size=12, scale_factor=None, mode='nearest'),
        cpp_options_args='''F::InterpolateFuncOptions()
                            .size(std::vector<int64_t>({12, 12, 12}))
                            .scale_factor(c10::nullopt)
                            .mode(torch::kNearest)''',
        input_size=(1, 2, 4, 4, 4),
        fullname='interpolate_nearest_3d',
        pickle=False,
    ),
    dict(
        constructor=wrap_functional(F.interpolate, size=12, scale_factor=None, mode='nearest'),
        cpp_options_args='''F::InterpolateFuncOptions()
                            .size(std::vector<int64_t>({12, 12, 12}))
                            .scale_factor(c10::nullopt)
                            .mode(torch::kNearest)''',
        input_size=(0, 2, 4, 4, 4),
        fullname='interpolate_nearest_3d_zero_dim',
        pickle=False,
    ),
    dict(
        constructor=wrap_functional(F.interpolate, size=(12, 16, 16), scale_factor=None, mode='nearest'),
        cpp_options_args='''F::InterpolateFuncOptions()
                            .size(std::vector<int64_t>({12, 16, 16}))
                            .scale_factor(c10::nullopt)
                            .mode(torch::kNearest)''',
        input_size=(1, 2, 3, 4, 4),
        fullname='interpolate_nearest_tuple_3d',
        pickle=False,
    ),
    dict(
        constructor=wrap_functional(F.interpolate, size=None, scale_factor=4., mode='nearest'),
        cpp_options_args='''F::InterpolateFuncOptions()
                            .size(c10::nullopt)
                            .scale_factor(std::vector<double>({4., 4., 4.}))
                            .mode(torch::kNearest)''',
        input_size=(1, 2, 4, 4, 4),
        fullname='interpolate_nearest_scale_3d',
        pickle=False,
    ),
    dict(
        constructor=wrap_functional(F.interpolate, size=12, scale_factor=None, mode='trilinear', align_corners=False),
        cpp_options_args='''F::InterpolateFuncOptions()
                            .size(std::vector<int64_t>({12, 12, 12}))
                            .scale_factor(c10::nullopt)
                            .mode(torch::kTrilinear)
                            .align_corners(false)''',
        input_size=(1, 2, 4, 4, 4),
        fullname='interpolate_trilinear_3d',
        pickle=False,
    ),
    dict(
        constructor=wrap_functional(F.interpolate, size=12, scale_factor=None, mode='trilinear', align_corners=False),
        cpp_options_args='''F::InterpolateFuncOptions()
                            .size(std::vector<int64_t>({12, 12, 12}))
                            .scale_factor(c10::nullopt)
                            .mode(torch::kTrilinear)
                            .align_corners(false)''',
        input_size=(1, 2, 4, 4, 4),
        fullname='interpolate_trilinear_3d_alert_nondeterministic',
        pickle=False,
        test_cpu=False,
        decorator=expectedAlertNondeterministic('upsample_trilinear3d_backward_cuda', fn_has_device_arg=False)
    ),
    dict(
        constructor=wrap_functional(F.interpolate, size=12, scale_factor=None, mode='trilinear', align_corners=False),
        cpp_options_args='''F::InterpolateFuncOptions()
                            .size(std::vector<int64_t>({12, 12, 12}))
                            .scale_factor(c10::nullopt)
                            .mode(torch::kTrilinear)
                            .align_corners(false)''',
        input_size=(0, 2, 4, 4, 4),
        fullname='interpolate_trilinear_3d_zero_dim',
        pickle=False,
    ),
    dict(
        constructor=wrap_functional(F.interpolate, size=(4, 6, 6),
                                    scale_factor=None, mode='trilinear', align_corners=False),
        cpp_options_args='''F::InterpolateFuncOptions()
                            .size(std::vector<int64_t>({4, 6, 6}))
                            .scale_factor(c10::nullopt)
                            .mode(torch::kTrilinear)
                            .align_corners(false)''',
        input_size=(1, 2, 2, 3, 3),
        fullname='interpolate_trilinear_tuple_3d',
        pickle=False,
    ),
    dict(
        constructor=wrap_functional(F.interpolate, size=None, scale_factor=3., mode='trilinear', align_corners=False),
        cpp_options_args='''F::InterpolateFuncOptions()
                            .size(c10::nullopt)
                            .scale_factor(std::vector<double>({3., 3., 3.}))
                            .mode(torch::kTrilinear)
                            .align_corners(false)''',
        input_size=(1, 2, 3, 4, 4),
        fullname='interpolate_trilinear_scale_3d',
        # See https://github.com/pytorch/pytorch/issues/5006
        precision=3e-4,
        pickle=False,
    ),
    dict(
        constructor=wrap_functional(F.interpolate, size=(4, 6, 6), scale_factor=None,
                                    mode='trilinear', align_corners=True),
        cpp_options_args='''F::InterpolateFuncOptions()
                            .size(std::vector<int64_t>({4, 6, 6}))
                            .scale_factor(c10::nullopt)
                            .mode(torch::kTrilinear)
                            .align_corners(true)''',
        input_size=(1, 2, 2, 3, 3),
        fullname='interpolate_trilinear_tuple_3d_align_corners',
        pickle=False,
    ),
    dict(
        constructor=wrap_functional(F.interpolate, size=None, scale_factor=3., mode='trilinear', align_corners=True),
        cpp_options_args='''F::InterpolateFuncOptions()
                            .size(c10::nullopt)
                            .scale_factor(std::vector<double>({3., 3., 3.}))
                            .mode(torch::kTrilinear)
                            .align_corners(true)''',
        input_size=(1, 2, 3, 4, 4),
        fullname='interpolate_trilinear_scale_3d_align_corners',
        # See https://github.com/pytorch/pytorch/issues/5006
        precision=3e-4,
        pickle=False,
    ),


    dict(
        module_name='AdaptiveMaxPool1d',
        constructor_args=(3,),
        cpp_constructor_args='torch::nn::AdaptiveMaxPool1dOptions(3)',
        input_fn=lambda: _rand_tensor_non_equal(1, 3, 5),
    ),
    dict(
        module_name='AdaptiveMaxPool2d',
        constructor_args=(3,),
        cpp_constructor_args='torch::nn::AdaptiveMaxPool2dOptions(3)',
        input_fn=lambda: _rand_tensor_non_equal(1, 3, 5, 6),
        desc='single',
    ),
    dict(
        module_name='AdaptiveMaxPool2d',
        constructor_args=(3,),
        cpp_constructor_args='torch::nn::AdaptiveMaxPool2dOptions(3)',
        input_fn=lambda: _rand_tensor_non_equal(1, 3, 5, 6),
        desc='alert_nondeterministic',
        test_cpu=False,
        decorator=expectedAlertNondeterministic('adaptive_max_pool2d_backward_cuda', fn_has_device_arg=False)
    ),
    dict(
        module_name='AdaptiveMaxPool2d',
        constructor_args=((3, 4),),
        cpp_constructor_args='torch::nn::AdaptiveMaxPool2dOptions({3, 4})',
        input_fn=lambda: _rand_tensor_non_equal(1, 3, 5, 6),
        desc='tuple',
    ),
    dict(
        module_name='AdaptiveMaxPool2d',
        constructor_args=((3, None),),
        cpp_constructor_args='torch::nn::AdaptiveMaxPool2dOptions({3, c10::nullopt})',
        input_fn=lambda: _rand_tensor_non_equal(1, 3, 5, 6),
        desc='tuple_none',
    ),
    dict(
        module_name='AdaptiveMaxPool3d',
        constructor_args=(3,),
        cpp_constructor_args='torch::nn::AdaptiveMaxPool3dOptions(3)',
        input_fn=lambda: _rand_tensor_non_equal(2, 3, 5, 6, 7),
        desc='single',
    ),
    dict(
        module_name='AdaptiveMaxPool3d',
        constructor_args=((3, 4, 5),),
        cpp_constructor_args='torch::nn::AdaptiveMaxPool3dOptions({3, 4, 5})',
        input_fn=lambda: _rand_tensor_non_equal(2, 3, 5, 6, 7),
        desc='tuple',
    ),
    dict(
        module_name='AdaptiveMaxPool3d',
        constructor_args=((3, None, 5),),
        cpp_constructor_args='torch::nn::AdaptiveMaxPool3dOptions({3, c10::nullopt, 5})',
        input_fn=lambda: _rand_tensor_non_equal(2, 3, 5, 6, 7),
        desc='tuple_none',
    ),
    dict(
        module_name='AdaptiveMaxPool3d',
        constructor_args=(3,),
        cpp_constructor_args='torch::nn::AdaptiveMaxPool3dOptions(3)',
        input_fn=lambda: _rand_tensor_non_equal(2, 3, 12, 9, 3),
        desc='single_nonatomic',
    ),
    dict(
        module_name='AdaptiveMaxPool3d',
        constructor_args=((3, 4, 5),),
        cpp_constructor_args='torch::nn::AdaptiveMaxPool3dOptions({3, 4, 5})',
        input_fn=lambda: _rand_tensor_non_equal(2, 3, 6, 4, 10),
        desc='tuple_nonatomic',
    ),
    dict(
        module_name='AdaptiveAvgPool1d',
        constructor_args=(3,),
        cpp_constructor_args='torch::nn::AdaptiveAvgPool1dOptions(3)',
        input_fn=lambda: torch.rand(1, 3, 5),
    ),
    dict(
        module_name='AdaptiveAvgPool1d',
        constructor_args=(1,),
        cpp_constructor_args='torch::nn::AdaptiveAvgPool1dOptions(1)',
        input_fn=lambda: torch.rand(1, 3, 5),
        desc='one_output',
    ),
    dict(
        module_name='AdaptiveAvgPool2d',
        constructor_args=(3,),
        cpp_constructor_args='torch::nn::AdaptiveAvgPool2dOptions(3)',
        input_fn=lambda: torch.rand(1, 3, 5, 6),
        desc='single',
    ),
    dict(
        module_name='AdaptiveAvgPool2d',
        constructor_args=(3,),
        cpp_constructor_args='torch::nn::AdaptiveAvgPool2dOptions(3)',
        input_fn=lambda: torch.rand(1, 3, 5, 6),
        desc='alert_nondeterministic',
        test_cpu=False,
        decorator=expectedAlertNondeterministic('adaptive_avg_pool2d_backward_cuda', fn_has_device_arg=False)
    ),
    dict(
        module_name='AdaptiveAvgPool2d',
        constructor_args=(1,),
        cpp_constructor_args='torch::nn::AdaptiveAvgPool2dOptions(1)',
        input_fn=lambda: torch.rand(1, 3, 5, 6),
        desc='single_1x1output',
    ),
    dict(
        module_name='AdaptiveAvgPool2d',
        constructor_args=((3, 4),),
        cpp_constructor_args='torch::nn::AdaptiveAvgPool2dOptions({3, 4})',
        input_fn=lambda: torch.rand(1, 3, 5, 6),
        desc='tuple',
    ),
    dict(
        module_name='AdaptiveAvgPool2d',
        constructor_args=((3, None),),
        cpp_constructor_args='torch::nn::AdaptiveAvgPool2dOptions({3, c10::nullopt})',
        input_fn=lambda: torch.rand(1, 3, 5, 6),
        desc='tuple_none',
    ),
    dict(
        module_name='AdaptiveAvgPool3d',
        constructor_args=(3,),
        cpp_constructor_args='torch::nn::AdaptiveAvgPool3dOptions(3)',
        input_fn=lambda: torch.rand(2, 3, 5, 2, 7),
        desc='single',
    ),
    dict(
        module_name='AdaptiveAvgPool3d',
        constructor_args=(3,),
        cpp_constructor_args='torch::nn::AdaptiveAvgPool3dOptions(3)',
        input_fn=lambda: torch.rand(2, 3, 5, 2, 7),
        desc='alert_nondeterministic',
        test_cpu=False,
        decorator=expectedAlertNondeterministic('adaptive_avg_pool3d_backward_cuda', fn_has_device_arg=False)
    ),
    dict(
        module_name='AdaptiveAvgPool3d',
        constructor_args=((3, 4, 5),),
        cpp_constructor_args='torch::nn::AdaptiveAvgPool3dOptions({3, 4, 5})',
        input_fn=lambda: torch.rand(2, 3, 5, 3, 7),
        desc='tuple',
    ),
    dict(
        module_name='AdaptiveAvgPool3d',
        constructor_args=((None, 4, 5),),
        cpp_constructor_args='torch::nn::AdaptiveAvgPool3dOptions({c10::nullopt, 4, 5})',
        input_fn=lambda: torch.rand(2, 3, 5, 3, 7),
        desc='tuple_none',
    ),
    dict(
        module_name='SELU',
        input_size=(3, 2, 5),
        check_inplace=True
    ),
    dict(
        module_name='SELU',
        input_size=(),
        check_inplace=True,
        desc='scalar'
    ),
    dict(
        module_name='CELU',
        input_size=(3, 2, 5),
        constructor_args=(2.,),
        cpp_constructor_args='torch::nn::CELUOptions().alpha(2.)',
        check_inplace=True,
        reference_fn=lambda x, *_: torch.where(x >= 0, x, 2. * ((.5 * x).exp() - 1)),
    ),
    dict(
        module_name='CELU',
        input_size=(),
        constructor_args=(2.,),
        cpp_constructor_args='torch::nn::CELUOptions().alpha(2.)',
        check_inplace=True,
        reference_fn=lambda x, *_: torch.where(x >= 0, x, 2. * ((.5 * x).exp() - 1)),
        desc='scalar'
    ),
    dict(
        module_name='GLU',
        input_size=(5, 6),
    ),
    dict(
        module_name='GLU',
        constructor_args=(1,),
        cpp_constructor_args='torch::nn::GLUOptions(1)',
        input_size=(5, 6, 7),
        desc='dim',
    ),
    dict(
        module_name='GELU',
        input_size=(),
        desc='scalar',
        reference_fn=lambda x, *_: x * 0.5 * (1.0 + torch.erf(x / math.sqrt(2.0))),
    ),
    dict(
        module_name='GELU',
        input_size=(3, 2, 5),
        reference_fn=lambda x, *_: x * 0.5 * (1.0 + torch.erf(x / math.sqrt(2.0))),
    ),
    dict(
        constructor=wrap_functional(F.softmax, dim=-1),
        cpp_options_args='F::SoftmaxFuncOptions(-1)',
        input_size=(2, 128),  # trigger the last-dim algo in CUDA
        fullname='softmax_lastdim',
        pickle=False,
    ),
    dict(
        constructor=wrap_functional(F.softmax, dim=1, dtype=torch.float64),
        cpp_options_args='F::SoftmaxFuncOptions(1).dtype(torch::kFloat64)',
        input_size=(2, 128),
        fullname='softmax_lastdim_dtype',
        pickle=False,
        test_cuda=False
    ),
    dict(
        constructor=wrap_functional(F.softmax, dim=1),
        cpp_options_args='F::SoftmaxFuncOptions(1)',
        input_size=(2, 128, 2, 2),  # trigger special case of spatial CUDA algo
        fullname='softmax_spatial_special',
        pickle=False,
        test_cuda=(not TEST_WITH_ROCM)
    ),
    dict(
        constructor=wrap_functional(F.softmax, dim=1),
        cpp_options_args='F::SoftmaxFuncOptions(1)',
        input_size=(2, 2, 4, 4),  # regular spatial algorithm
        fullname='softmax_spatial',
        pickle=False,
    ),
    dict(
        constructor=wrap_functional(F.softmax, dim=1, dtype=torch.float64),
        cpp_options_args='F::SoftmaxFuncOptions(1).dtype(torch::kFloat64)',
        input_size=(2, 2, 4, 4),  # regular spatial algorithm
        fullname='softmax_spatial_dtype',
        pickle=False,
        test_cuda=False
    ),
    dict(
        constructor=wrap_functional(F.softmax, dim=0),
        cpp_options_args='F::SoftmaxFuncOptions(0)',
        input_size=(2, 3, 4, 5),
        fullname='softmax_functional_dim0',
        test_cuda=False,
        pickle=False,
    ),
    dict(
        constructor=wrap_functional(F.softmax, dim=3),
        cpp_options_args='F::SoftmaxFuncOptions(3)',
        input_size=(2, 3, 4, 5),
        fullname='softmax_functional_dim3',
        test_cuda=False,
        pickle=False,
    ),
    dict(
        constructor=wrap_functional(F.softmax, dim=-1),
        cpp_options_args='F::SoftmaxFuncOptions(-1)',
        input_size=(),
        fullname='softmax_functional_scalar',
        test_cuda=False,
        pickle=False,
    ),
    dict(
        constructor=wrap_functional(F.log_softmax, dim=-1),
        cpp_options_args='F::LogSoftmaxFuncOptions(-1)',
        input_size=(2, 128),  # trigger the last-dim algo in CUDA
        fullname='log_softmax_lastdim',
        pickle=False,
    ),
    dict(
        constructor=wrap_functional(F.log_softmax, dim=1),
        cpp_options_args='F::LogSoftmaxFuncOptions(1)',
        input_size=(2, 128, 2, 2),  # trigger special case of spatial CUDA algo
        fullname='log_softmax_spatial_special',
        pickle=False,
        test_cuda=(not TEST_WITH_ROCM)
    ),
    dict(
        constructor=wrap_functional(F.log_softmax, dim=1),
        cpp_options_args='F::LogSoftmaxFuncOptions(1)',
        input_size=(2, 2, 4, 4),  # regular spatial algorithm
        fullname='log_softmax_spatial',
        pickle=False,
    ),
    dict(
        constructor=wrap_functional(F.log_softmax, dim=0),
        cpp_options_args='F::LogSoftmaxFuncOptions(0)',
        input_size=(2, 3, 4, 5),
        fullname='log_softmax_dim0',
        pickle=False,
    ),
    dict(
        constructor=wrap_functional(F.log_softmax, dim=3),
        cpp_options_args='F::LogSoftmaxFuncOptions(3)',
        input_size=(2, 3, 4, 5),
        fullname='log_softmax_dim3',
        pickle=False,
    ),
    dict(
        constructor=wrap_functional(F.log_softmax, dim=0),
        cpp_options_args='F::LogSoftmaxFuncOptions(0)',
        input_size=(),
        fullname='log_softmax_scalar',
        pickle=False,
    ),


    dict(
        fullname='Unfold',
        constructor=lambda: nn.Unfold((2, 2), (1, 1), (0, 0), (1, 1)),
        cpp_constructor_args='torch::nn::UnfoldOptions({2, 2}).dilation({1, 1}).padding({0, 0}).stride({1, 1})',
        input_size=(2, 4, 3, 3),
        check_gradgrad=False,
        test_cuda=True,
    ),
    dict(
        fullname='Fold',
        constructor=lambda: nn.Fold((3, 3), (2, 2), (1, 1), (0, 0), (1, 1)),
        cpp_constructor_args='torch::nn::FoldOptions({3, 3}, {2, 2}).dilation({1, 1}).padding({0, 0}).stride({1, 1})',
        input_size=(2, 16, 4),
        check_gradgrad=False,
        test_cuda=True,
    ),
    dict(
        fullname='Unfold_int_input',
        constructor=lambda: nn.Unfold(2, 1, 0, 1),
        cpp_constructor_args='torch::nn::UnfoldOptions(2).dilation(1).padding(0).stride(1)',
        input_size=(2, 4, 3, 3),
        check_gradgrad=False,
        test_cuda=True,
    ),
    dict(
        fullname='Fold_int_input',
        constructor=lambda: nn.Fold(3, 2, 1, 0, 1),
        cpp_constructor_args='torch::nn::FoldOptions(3, 2).dilation(1).padding(0).stride(1)',
        input_size=(2, 16, 4),
        check_gradgrad=False,
        test_cuda=True,
    ),
    dict(
        module_name='Threshold',
        constructor_args=(2., 1.),
        cpp_constructor_args='torch::nn::ThresholdOptions(2., 1.)',
        input_size=(),
        check_inplace=True,
        desc='threshold_value_scalar'
    ),

    dict(
        module_name='ReLU',
        input_size=(),
        check_inplace=True,
        desc='scalar'
    ),
    dict(
        module_name='ReLU6',
        input_size=(),
        check_inplace=True,
        desc='scalar'
    ),
    dict(
        module_name='RReLU',
        constructor_args=(0.1, 0.9),
        cpp_constructor_args='torch::nn::RReLUOptions().lower(0.1).upper(0.9)',
        input_size=(),
        desc='with_up_down_scalar',
        test_cuda=False,
    ),
    dict(
        module_name='Hardtanh',
        input_size=(),
        reference_fn=lambda i, *_: i.clamp(-1, 1),
        desc='scalar'
    ),
    dict(
        module_name='Sigmoid',
        input_size=(),
        desc='scalar',
    ),
    dict(
        module_name='Tanh',
        input_size=(),
        desc='scalar',
    ),
    dict(
        module_name='Softmax',
        constructor_args=(0,),
        cpp_constructor_args='torch::nn::SoftmaxOptions(0)',
        input_size=(),
        reference_fn=lambda i, *_: torch.exp(i).div(torch.exp(i).sum(0, True)),
        desc='scalar',
    ),
    dict(
        module_name='LogSoftmax',
        constructor_args=(0,),
        cpp_constructor_args='torch::nn::LogSoftmaxOptions(0)',
        input_size=(),
        reference_fn=lambda i, *_: torch.exp(i).div_(torch.exp(i).sum(0, False)).log_(),
        desc='multiparam_scalar',
    ),
    dict(
        module_name='ELU',
        constructor_args=(2.,),
        cpp_constructor_args='torch::nn::ELUOptions().alpha(2.)',
        input_size=(),
        desc='scalar',
    ),
    dict(
        module_name='Hardshrink',
        constructor_args=(2.,),
        cpp_constructor_args='torch::nn::HardshrinkOptions(2.)',
        input_size=(),
        desc='scalar',
    ),
    dict(
        module_name='LeakyReLU',
        constructor_args=(0.5,),
        cpp_constructor_args='torch::nn::LeakyReLUOptions().negative_slope(0.5)',
        input_size=(),
        check_inplace=True,
        desc='with_negval_scalar'
    ),
    dict(
        module_name='LogSigmoid',
        input_size=(),
        reference_fn=lambda i, *_: i.sigmoid().log(),
        desc='scalar'
    ),
    dict(
        module_name='Softplus',
        constructor_args=(2, -100),
        cpp_constructor_args='torch::nn::SoftplusOptions().beta(2).threshold(-100)',
        input_size=(),
        reference_fn=(
            lambda i, *_: ((i * 2) > -100).type_as(i) * i
            + ((i * 2) <= -100).type_as(i) * 1.0 / 2.0 * torch.log(1 + torch.exp(2 * i))
        ),
        desc='beta_threshold_scalar',
    ),
    dict(
        module_name='Softshrink',
        constructor_args=(1,),
        cpp_constructor_args='torch::nn::SoftshrinkOptions(1)',
        input_size=(),
        desc='lambda_scalar',
    ),
    dict(
        module_name='PReLU',
        input_size=(),
        reference_fn=lambda i, p, _: torch.clamp(i, min=0) + torch.clamp(i, max=0) * p[0][0],
        desc='scalar',
    ),
    dict(
        module_name='Softsign',
        input_size=(),
        reference_fn=lambda i, *_: i.div(1 + torch.abs(i)),
        desc='scalar',
    ),
    dict(
        module_name='Softmin',
        constructor_args=(0,),
        cpp_constructor_args='torch::nn::SoftminOptions(0)',
        input_size=(),
        desc='scalar',
    ),
    dict(
        module_name='Tanhshrink',
        input_size=(),
        desc='scalar',
    ),
    dict(
        fullname='Padding12_1dcircular',
        constructor=wrap_functional(F.pad, pad=(1, 2), mode='circular'),
        cpp_options_args='F::PadFuncOptions({1, 2}).mode(torch::kCircular)',
        input_fn=lambda: torch.arange(6, out=torch.DoubleTensor()).reshape([1, 2, 3]),
        reference_fn=lambda i, *_: padding1d_circular(i, (1, 2)),
        skip_double=TEST_WITH_ROCM,
        pickle=False,
    ),
    dict(
        fullname='Padding31_1dcircular',
        constructor=wrap_functional(F.pad, pad=(3, 1), mode='circular'),
        cpp_options_args='F::PadFuncOptions({3, 1}).mode(torch::kCircular)',
        input_fn=lambda: torch.arange(6, out=torch.DoubleTensor()).reshape([1, 2, 3]),
        reference_fn=lambda i, *_: padding1d_circular(i, (3, 1)),
        skip_double=TEST_WITH_ROCM,
        pickle=False,
    ),
    dict(
        fullname='Padding33_1dcircular',
        constructor=wrap_functional(F.pad, pad=(3, 3), mode='circular'),
        cpp_options_args='F::PadFuncOptions({3, 3}).mode(torch::kCircular)',
        input_fn=lambda: torch.arange(6, out=torch.DoubleTensor()).reshape([1, 2, 3]),
        reference_fn=lambda i, *_: padding1d_circular(i, (3, 3)),
        skip_double=TEST_WITH_ROCM,
        pickle=False,
    ),
    dict(
        fullname='Padding1221_2dcircular',
        constructor=wrap_functional(F.pad, pad=(1, 2, 2, 1), mode='circular'),
        cpp_options_args='F::PadFuncOptions({1, 2, 2, 1}).mode(torch::kCircular)',
        input_fn=lambda: torch.arange(6, out=torch.DoubleTensor()).reshape([1, 1, 2, 3]),
        reference_fn=lambda i, *_: padding2d_circular(i, (1, 2, 2, 1)),
        skip_double=TEST_WITH_ROCM,
        pickle=False,
    ),
    dict(
        fullname='Padding2322_2dcircular',
        constructor=wrap_functional(F.pad, pad=(2, 3, 2, 2), mode='circular'),
        cpp_options_args='F::PadFuncOptions({2, 3, 2, 2}).mode(torch::kCircular)',
        input_fn=lambda: torch.arange(6, out=torch.DoubleTensor()).reshape([1, 1, 2, 3]),
        reference_fn=lambda i, *_: padding2d_circular(i, (2, 3, 2, 2)),
        skip_double=TEST_WITH_ROCM,
        pickle=False,
    ),
    dict(
        fullname='Padding3331_2dcircular',
        constructor=wrap_functional(F.pad, pad=(3, 3, 3, 1), mode='circular'),
        cpp_options_args='F::PadFuncOptions({3, 3, 3, 1}).mode(torch::kCircular)',
        input_fn=lambda: torch.arange(9, out=torch.DoubleTensor()).reshape([1, 1, 3, 3]),
        reference_fn=lambda i, *_: padding2d_circular(i, (3, 3, 3, 1)),
        skip_double=TEST_WITH_ROCM,
        pickle=False,
    ),
    dict(
        fullname='Padding122112_3dcircular',
        constructor=wrap_functional(F.pad, pad=(1, 2, 2, 1, 1, 2), mode='circular'),
        cpp_options_args='F::PadFuncOptions({1, 2, 2, 1, 1, 2}).mode(torch::kCircular)',
        input_fn=lambda: torch.arange(12, out=torch.DoubleTensor()).reshape([1, 1, 2, 2, 3]),
        reference_fn=lambda i, *_: padding3d_circular(i, (1, 2, 2, 1, 1, 2)),
        skip_double=TEST_WITH_ROCM,
        pickle=False,
    ),
    dict(
        fullname='Padding322112_3dcircular',
        constructor=wrap_functional(F.pad, pad=(3, 2, 2, 1, 1, 2), mode='circular'),
        cpp_options_args='F::PadFuncOptions({3, 2, 2, 1, 1, 2}).mode(torch::kCircular)',
        input_fn=lambda: torch.arange(12, out=torch.DoubleTensor()).reshape([1, 1, 2, 2, 3]),
        reference_fn=lambda i, *_: padding3d_circular(i, (3, 2, 2, 1, 1, 2)),
        skip_double=TEST_WITH_ROCM,
        pickle=False,
    ),
    dict(
        fullname='Padding332122_3dcircular',
        constructor=wrap_functional(F.pad, pad=(3, 3, 2, 1, 2, 2), mode='circular'),
        cpp_options_args='F::PadFuncOptions({3, 3, 2, 1, 2, 2}).mode(torch::kCircular)',
        input_fn=lambda: torch.arange(12, out=torch.DoubleTensor()).reshape([1, 1, 2, 2, 3]),
        reference_fn=lambda i, *_: padding3d_circular(i, (3, 3, 2, 1, 2, 2)),
        skip_double=TEST_WITH_ROCM,
        pickle=False,
    ),
]

# add conv padding mode tests:
for padding_mode, cpp_padding_mode in zip(
        ['reflect', 'circular', 'replicate', 'zeros'],
        ['torch::kReflect', 'torch::kCircular', 'torch::kReplicate', 'torch::kZeros']):
    # conv signature:
    #     in_channels, out_channels, kernel_size, stride=1,
    #     padding=0, dilation=1, groups=1,
    #     bias=True, padding_mode='zeros'
    for d in (1, 2, 3):
        if d == 3 and padding_mode == 'reflect':
            # FIXME: remove after implementing reflection pad 3d
            #        https://github.com/pytorch/pytorch/issues/27655
            continue
        padding = tuple(range(1, d + 1))
        cpp_padding = '{' + ', '.join(map(str, padding)) + '}'
        input_size = (2, 2) + (4,) * d
        output_size = (2, 3) + tuple(p + 1 for p in padding)  # simplified from `(4 + 2 * p - 3) // 2 + 1`
        new_module_tests.append(
            dict(
                module_name='Conv{}d'.format(d),
                constructor_args=(2, 3, 3, 2, padding, 1, 1, True, padding_mode),
                cpp_constructor_args='''torch::nn::Conv{}dOptions(2, 3, 3)
                                        .stride(2)
                                        .padding({})
                                        .dilation(1)
                                        .groups(1)
                                        .bias(true)
                                        .padding_mode({})'''.format(d, cpp_padding, cpp_padding_mode),
                input_size=input_size,
                output_size=output_size,
                cudnn=True,
                desc='{}_stride2_pad2'.format(padding_mode),
                with_tf32=True,
                tf32_precision=0.05
            ),
        )


def kldivloss_reference(input, target, reduction='mean'):
    safe_target = target * (target > 0).type_as(target)
    safe_target_log = (safe_target + (target <= 0).type_as(target)).log()
    result = safe_target * (safe_target_log - input)
    if reduction == 'mean':
        return result.mean()
    elif reduction == 'sum':
        return result.sum()
    elif reduction == 'batchmean' and results.dim() != 0:
        return result.sum() / result.size(0)
    return result

def kldivloss_log_target_reference(input, target, reduction='mean'):
    result = torch.exp(target) * (target - input)
    if reduction == 'mean':
        return result.mean()
    elif reduction == 'sum':
        return result.sum()
    elif reduction == 'batchmean' and results.dim() != 0:
        return result.sum() / result.size(0)
    return result


def nlllossNd_reference(input, target, weight=None, ignore_index=-100,
                        reduction='mean'):
    assert input.dim() >= 3
    N = input.size(0)
    C = input.size(1)
    out_size = (N,) + input.size()[2:]
    output = torch.zeros(out_size).type_as(input)

    if weight is None:
        weight = torch.ones(C).type_as(input)
    total_weight = 0
    for tup in product(*[range(size) for size in out_size]):
        t_nx = target[tup]
        norm = 0. if ignore_index == t_nx else weight[t_nx].item()
        input_index = list(tup)
        input_index.insert(1, t_nx)
        output[tup] = -input[tuple(input_index)] * norm
        total_weight += norm

    if reduction == 'mean':
        return output.sum() / total_weight
    elif reduction == 'sum':
        return output.sum()
    return output


def nllloss_reference(input, target, weight=None, ignore_index=-100,
                      reduction='mean'):

    def nll_loss_helper(input, target, weight, ignore_index):
        if target == ignore_index:
            return (0, 0)
        norm = 1 if weight is None else weight[target]
        result = -input[target] * norm
        return (result, norm)

    losses_and_weights = [nll_loss_helper(i, t, weight, ignore_index)
                          for i, t in zip(input, target)]
    losses, weights = zip(*losses_and_weights)
    losses_tensor = input.new_tensor(losses)
    if reduction == 'mean':
        return sum(losses_tensor) / sum(weights)
    elif reduction == 'sum':
        return sum(losses_tensor)
    else:
        return losses_tensor


def smoothl1loss_reference(input, target, reduction='mean'):
    abs_diff = (input - target).abs()
    ge_one_mask = (abs_diff >= 1).type_as(abs_diff)
    lt_one_mask = (abs_diff < 1).type_as(abs_diff)
    output = ge_one_mask * (abs_diff - 0.5) + lt_one_mask * 0.5 * (abs_diff ** 2)
    if reduction == 'mean':
        return output.mean()
    elif reduction == 'sum':
        return output.sum()
    return output


def _multilabelmarginloss_reference(input, target):
    targets = []
    for target_index in target:
        if target_index < 0:
            break
        targets.append(target_index)

    sum = 0
    for target_index in targets:
        for i in range(0, len(input)):
            if i not in targets:
                sum += max(0, 1 - input[target_index] + input[i])

    return sum


def multilabelmarginloss_reference(input, target, reduction='mean'):
    # make everything 2-dimensional
    input_dim = input.dim()
    if input.dim() < 2:
        assert target.dim() < 2
        input = input.unsqueeze(0) if input.dim() == 1 else input.unsqueeze(0).unsqueeze(0)
        target = target.unsqueeze(0) if target.dim() == 1 else target.unsqueeze(0).unsqueeze(0)

    n = input.size(0)
    dim = input.size(1)
    output = input.new(n).zero_()
    for i in range(0, n):
        output[i] = _multilabelmarginloss_reference(input[i], target[i])

    if reduction == 'mean':
        return output.mean() / dim
    elif reduction == 'sum':
        return output.sum() / dim
    elif input_dim < 2:
        # we know we have (1, C) X (1, C) -> (1,), so squeeze will get us
        # back to correct dimensionality
        return output.squeeze() / dim
    else:
        return output / dim


def hingeembeddingloss_reference(input, target, margin=1.0, reduction='mean'):
    margin_clamp = (margin - input).clamp(min=0).type_as(input)
    output = torch.where(target == 1, input, margin_clamp)

    if reduction == 'mean':
        return output.mean()
    elif reduction == 'sum':
        return output.sum()
    return output


def softmarginloss_reference(input, target, reduction='mean'):
    output = (1 + (-input * target).exp()).log()

    if reduction == 'mean':
        return output.mean()
    elif reduction == 'sum':
        return output.sum()
    return output


def _multimarginloss_reference(input, target_idx, p, margin, weight):
    if weight is None:
        weight = input.new(len(input)).fill_(1)

    output = 0
    for i in range(0, len(input)):
        if i != target_idx:
            output += max(0, weight[target_idx] * (margin - input[target_idx] + input[i]) ** p)
    return output


def multimarginloss_reference(input, target, p=1, margin=1, weight=None, reduction='mean'):
    if input.dim() < 2:
        input = input.unsqueeze(0) if input.dim() == 1 else input.unsqueeze(0).unsqueeze(0)

    target_dim = target.dim()
    if target.dim() == 0:
        target = target.unsqueeze(0)

    n = input.size(0)
    dim = input.size(1)
    output = input.new(n)
    for x in range(0, n):
        output[x] = _multimarginloss_reference(input[x], target[x], p, margin, weight)

    if reduction == 'mean':
        return output.mean() / dim
    elif reduction == 'sum':
        return output.sum() / dim
    elif target_dim == 0:
        return output.squeeze(0) / dim
    return output / dim


def cosineembeddingloss_reference(input1, input2, target, margin=0, reduction='mean'):
    def _cos(a, b):
        cos = a.new(a.size(0))
        for i in range(0, a.size(0)):
            cos[i] = (a[i] * b[i]).sum() / ((((a[i] * a[i]).sum() + 1e-12) * ((b[i] * b[i]).sum() + 1e-12)) ** 0.5)
        return cos

    output = torch.where(target == 1, 1 - _cos(input1, input2), (_cos(input1, input2) - margin).clamp(min=0))

    if reduction == 'mean':
        return output.mean()
    elif reduction == 'sum':
        return output.sum()
    return output


def tripletmarginloss_reference(anchor, positive, negative, margin=1.0, p=2, eps=1e-6, swap=False,
                                reduction='mean'):
    d_p = torch.pairwise_distance(anchor, positive, p, eps)
    d_n = torch.pairwise_distance(anchor, negative, p, eps)
    if swap:
        d_s = torch.pairwise_distance(positive, negative, p, eps)
        d_n = torch.min(d_n, d_s)

    output = torch.clamp(margin + d_p - d_n, min=0.0)
    if reduction == 'mean':
        return output.mean()
    elif reduction == 'sum':
        return output.sum()
    return output


def marginrankingloss_reference(input1, input2, target, margin=0, reduction='mean'):
    output = (-target * (input1 - input2) + margin).clamp(min=0)
    if reduction == 'mean':
        return output.mean()
    elif reduction == 'sum':
        return output.sum()
    return output


# this directly follows Graves et al's paper, in contrast to the production implementation, it does not use log-space
def ctcloss_reference(log_probs, targets, input_lengths, target_lengths, blank=0, reduction='mean'):
    input_lengths = torch.as_tensor(input_lengths, dtype=torch.long)
    target_lengths = torch.as_tensor(target_lengths, dtype=torch.long)
    dt = log_probs.dtype
    log_probs = log_probs.double()  # we need the accuracy as we are not in logspace
    targets = targets.long()
    cum_target_lengths = target_lengths.cumsum(0)
    losses = []
    for i in range(log_probs.size(1)):
        input_length = input_lengths[i].item()
        target_length = target_lengths[i].item()
        cum_target_length = cum_target_lengths[i].item()
        targets_prime = targets.new_full((2 * target_length + 1,), blank)
        if targets.dim() == 2:
            targets_prime[1::2] = targets[i, :target_length]
        else:
            targets_prime[1::2] = targets[cum_target_length - target_length:cum_target_length]
        probs = log_probs[:input_length, i].exp()
        alpha = log_probs.new_zeros((target_length * 2 + 1,))
        alpha[0] = probs[0, blank]
        alpha[1] = probs[0, targets_prime[1]]
        mask_third = (targets_prime[:-2] != targets_prime[2:])
        for t in range(1, input_length):
            alpha_next = alpha.clone()
            alpha_next[1:] += alpha[:-1]
            alpha_next[2:] += torch.where(mask_third, alpha[:-2], alpha.new_zeros(1))
            alpha = probs[t, targets_prime] * alpha_next
        losses.append(-alpha[-2:].sum().log()[None])
    output = torch.cat(losses, 0)
    if reduction == 'mean':
        return (output / target_lengths.to(dtype=output.dtype, device=output.device)).mean()
    elif reduction == 'sum':
        return output.sum()
    output = output.to(dt)
    return output


def padding1d_circular(input, pad):
    r""" input:
            [[[0., 1., 2.],
              [3., 4., 5.]]]
          pad: (1, 2)
          output:
            [[[2., 0., 1., 2., 0., 1.],
              [5., 3., 4., 5., 3., 4.]]]
    """
    return torch.cat([input[:, :, -pad[0]:], input,
                      input[:, :, 0:pad[1]]], dim=2)


def padding2d_circular(input, pad):
    r"""input:
             [[[[0., 1., 2],
                [3., 4., 5.]]]]
            pad: (1, 2, 2, 1)
    output:
        [[[[2., 0., 1., 2., 0., 1.],
           [5., 3., 4., 5., 3., 4.],
           [2., 0., 1., 2., 0., 1.],
           [5., 3., 4., 5., 3., 4.],
           [2., 0., 1., 2., 0., 1.]]]]
    """
    input = torch.cat([input[:, :, -pad[2]:], input, input[:, :, 0:pad[3]]], dim=2)
    return torch.cat([input[:, :, :, -pad[0]:], input, input[:, :, :, 0:pad[1]]], dim=3)


def padding3d_circular(input, pad):
    r"""input:
            [[[[[ 0.,  1.,  2.],
                [ 3.,  4.,  5.]],
               [[ 6.,  7.,  8.],
                [ 9., 10., 11.]]]]]
        pad: (1, 2, 2, 1, 1, 2)
        output: [[[[[ 8.,  6.,  7.,  8.,  6.,  7.],
               [11.,  9., 10., 11.,  9., 10.],
               [ 8.,  6.,  7.,  8.,  6.,  7.],
               [11.,  9., 10., 11.,  9., 10.],
               [ 8.,  6.,  7.,  8.,  6.,  7.]],

              [[ 2.,  0.,  1.,  2.,  0.,  1.],
               [ 5.,  3.,  4.,  5.,  3.,  4.],
               [ 2.,  0.,  1.,  2.,  0.,  1.],
               [ 5.,  3.,  4.,  5.,  3.,  4.],
               [ 2.,  0.,  1.,  2.,  0.,  1.]],

              [[ 8.,  6.,  7.,  8.,  6.,  7.],
               [11.,  9., 10., 11.,  9., 10.],
               [ 8.,  6.,  7.,  8.,  6.,  7.],
               [11.,  9., 10., 11.,  9., 10.],
               [ 8.,  6.,  7.,  8.,  6.,  7.]],

              [[ 2.,  0.,  1.,  2.,  0.,  1.],
               [ 5.,  3.,  4.,  5.,  3.,  4.],
               [ 2.,  0.,  1.,  2.,  0.,  1.],
               [ 5.,  3.,  4.,  5.,  3.,  4.],
               [ 2.,  0.,  1.,  2.,  0.,  1.]],

              [[ 8.,  6.,  7.,  8.,  6.,  7.],
               [11.,  9., 10., 11.,  9., 10.],
               [ 8.,  6.,  7.,  8.,  6.,  7.],
               [11.,  9., 10., 11.,  9., 10.],
               [ 8.,  6.,  7.,  8.,  6.,  7.]]]]]
    """
    input = torch.cat([input[:, :, -pad[4]:], input, input[:, :, 0:pad[5]]], dim=2)
    input = torch.cat([input[:, :, :, -pad[2]:], input, input[:, :, :, 0:pad[3]]], dim=3)
    return torch.cat([input[:, :, :, :, -pad[0]:], input, input[:, :, :, :, 0:pad[1]]], dim=4)


loss_reference_fns = {
    'KLDivLoss': kldivloss_reference,
    'KLDivLoss_log_target': kldivloss_log_target_reference,
    'NLLLoss': nllloss_reference,
    'NLLLossNd': nlllossNd_reference,
    'SmoothL1Loss': smoothl1loss_reference,
    'MultiLabelMarginLoss': multilabelmarginloss_reference,
    'HingeEmbeddingLoss': hingeembeddingloss_reference,
    'SoftMarginLoss': softmarginloss_reference,
    'MultiMarginLoss': multimarginloss_reference,
    'CosineEmbeddingLoss': cosineembeddingloss_reference,
    'TripletMarginLoss': tripletmarginloss_reference,
    'MarginRankingLoss': marginrankingloss_reference,
    'CTCLoss': ctcloss_reference,
}


criterion_tests = [
    dict(
        module_name='L1Loss',
        input_size=(2, 3, 4),
        target_size=(2, 3, 4),
        reference_fn=lambda i, t, _: 1. / i.numel() *
        sum((a - b).abs().sum() for a, b in zip(i, t)),
    ),
    dict(
        module_name='NLLLoss',
        input_fn=lambda: torch.rand(15, 10).log(),
        target_fn=lambda: torch.Tensor(15).uniform_().mul(10).floor().long(),
        reference_fn=lambda i, t, m:
            nllloss_reference(i, t, reduction=get_reduction(m)),
        check_sum_reduction=True,
        check_bfloat16=TEST_WITH_ROCM,
    ),
    dict(
        module_name='NLLLoss',
        constructor_args=(None, None, 2),
        cpp_constructor_args='torch::nn::NLLLossOptions().weight({}).ignore_index(2)',
        input_fn=lambda: torch.rand(15, 10).log(),
        target_fn=lambda: torch.Tensor(15).uniform_().mul(10).floor().long(),
        reference_fn=lambda i, t, _: nllloss_reference(i, t, ignore_index=2),
        desc='ignore_index',
        check_bfloat16=TEST_WITH_ROCM,
    ),
    dict(
        module_name='NLLLoss',
        constructor_args_fn=lambda: (torch.rand(10),),
        cpp_constructor_args='torch::nn::NLLLossOptions().weight(torch::rand(10))',
        input_fn=lambda: torch.rand(15, 10).add(1e-2).log(),
        target_fn=lambda: torch.Tensor(15).uniform_().mul(10).floor().long(),
        reference_fn=lambda i, t, m:
            nllloss_reference(i, t, weight=get_weight(m)),
        desc='weights',
        check_bfloat16=TEST_WITH_ROCM,
    ),
    dict(
        module_name='NLLLoss',
        constructor_args_fn=lambda: (torch.rand(10), None, 2),
        cpp_constructor_args='torch::nn::NLLLossOptions().weight(torch::rand(10)).ignore_index(2)',
        input_fn=lambda: torch.rand(15, 10).add(1e-2).log(),
        target_fn=lambda: torch.Tensor(15).uniform_().mul(10).floor().long(),
        reference_fn=lambda i, t, m:
            nllloss_reference(i, t, weight=get_weight(m), ignore_index=2),
        desc='weights_ignore_index',
        check_bfloat16=TEST_WITH_ROCM,
    ),
    dict(
        module_name='NLLLoss',
        constructor_args_fn=lambda: (torch.rand(10), None, -1),
        cpp_constructor_args='torch::nn::NLLLossOptions().weight(torch::rand(10)).ignore_index(-1)',
        input_fn=lambda: torch.rand(15, 10).add(1e-2).log(),
        target_fn=lambda: torch.Tensor(15).uniform_().mul(10 + 1).floor().long() - 1,
        reference_fn=lambda i, t, m:
            nllloss_reference(i, t, weight=get_weight(m), ignore_index=-1),
        desc='weights_ignore_index_neg',
        check_bfloat16=TEST_WITH_ROCM,
    ),
    dict(
        module_name='KLDivLoss',
        input_fn=lambda: torch.rand(10, 10).log(),
        target_fn=lambda: torch.rand(10, 10),
        reference_fn=lambda i, t, m:
            kldivloss_reference(i, t, get_reduction(m)),
        check_sum_reduction=True,
    ),
    dict(
        module_name='KLDivLoss',
        input_fn=lambda: torch.rand(10, 10).log(),
        target_fn=lambda: torch.rand(10, 10),
        reference_fn=lambda i, t, m:
            kldivloss_log_target_reference(i, t.log(), get_reduction(m)),
        check_sum_reduction=True,
        desc='log_target',
    ),
    dict(
        module_name='MSELoss',
        input_size=(2, 3, 4, 5),
        target_size=(2, 3, 4, 5),
        reference_fn=lambda i, t, m: ((i - t).abs().pow(2).sum() / (i.numel()
                                      if get_reduction(m) == 'mean' else 1)),
        check_sum_reduction=True,
    ),
    dict(
        module_name='BCELoss',
        input_fn=lambda: torch.rand(15, 10).clamp_(1e-2, 1 - 1e-2),
        target_fn=lambda: torch.randn(15, 10).gt(0).double(),
        reference_fn=lambda i, t, m: -(t * i.log() + (1 - t) * (1 - i).log()).sum() /
            (i.numel() if get_reduction(m) else 1),
        check_gradgrad=False,
        check_bfloat16=TEST_WITH_ROCM,
    ),
    dict(
        module_name='BCELoss',
        constructor_args_fn=lambda: (torch.rand(10),),
        cpp_constructor_args='torch::nn::BCELossOptions().weight(torch::rand(10))',
        input_fn=lambda: torch.rand(15, 10).clamp_(1e-2, 1 - 1e-2),
        target_fn=lambda: torch.randn(15, 10).gt(0).double(),
        reference_fn=lambda i, t, m: -((t * i.log() + (1 - t) * (1 - i).log()) * get_weight(m)).sum() /
            (i.numel() if get_reduction(m) else 1),
        desc='weights',
        check_gradgrad=False,
        check_bfloat16=TEST_WITH_ROCM,
    ),
    dict(
        module_name='CrossEntropyLoss',
        input_size=(15, 10),
        target_fn=lambda: torch.Tensor(15).uniform_().mul(10).floor().long(),
    ),
    dict(
        module_name='CrossEntropyLoss',
        constructor_args_fn=lambda: (torch.rand(10),),
        cpp_constructor_args='torch::nn::CrossEntropyLossOptions().weight(torch::rand(10))',
        input_size=(15, 10),
        target_fn=lambda: torch.Tensor(15).uniform_().mul(10).floor().long(),
        desc='weights',
    ),
    dict(
        module_name='HingeEmbeddingLoss',
        input_size=(10,),
        target_fn=lambda: torch.randn(10).gt(0).double().mul_(2).sub(1),
        reference_fn=lambda i, t, m:
            hingeembeddingloss_reference(i, t, reduction=get_reduction(m)),
        check_sum_reduction=True,
    ),
    dict(
        module_name='HingeEmbeddingLoss',
        constructor_args=(0.5,),
        cpp_constructor_args='torch::nn::HingeEmbeddingLossOptions().margin(0.5)',
        input_size=(10,),
        target_fn=lambda: torch.randn(10).gt(0).double().mul_(2).sub(1),
        reference_fn=lambda i, t, m:
            hingeembeddingloss_reference(i, t, margin=0.5, reduction=get_reduction(m)),
        desc='margin',
        check_sum_reduction=True,
    ),
    dict(
        module_name='MultiLabelMarginLoss',
        input_size=(10,),
        target_fn=lambda: torch.rand(10).mul(10).floor().long(),
        reference_fn=lambda i, t, m:
            multilabelmarginloss_reference(i, t, reduction=get_reduction(m)),
        desc="1d",
        check_sum_reduction=True,
        check_gradgrad=False,
        check_bfloat16=TEST_WITH_ROCM,
    ),
    dict(
        module_name='MultiLabelMarginLoss',
        input_size=(5, 10),
        target_fn=lambda: torch.rand(5, 10).mul(10).floor().long(),
        reference_fn=lambda i, t, m:
            multilabelmarginloss_reference(i, t, reduction=get_reduction(m)),
        check_sum_reduction=True,
        check_gradgrad=False,
        check_bfloat16=TEST_WITH_ROCM,
    ),
    dict(
        module_name='MultiLabelSoftMarginLoss',
        input_size=(5, 10),
        target_fn=lambda: torch.rand(5, 10).mul(2).floor(),
        reference_fn=lambda i, t, m: -(t * i.sigmoid().log() + (1 - t) * (-i).sigmoid().log()).sum() / i.numel(),
        check_gradgrad=False,
    ),
    dict(
        module_name='MultiMarginLoss',
        input_size=(5, 10),
        target_fn=lambda: torch.rand(5).mul(8).floor().long(),
        reference_fn=lambda i, t, m:
            multimarginloss_reference(i, t, reduction=get_reduction(m)),
        check_sum_reduction=True,
        check_gradgrad=False,
    ),
    dict(
        module_name='MultiMarginLoss',
        input_size=(10,),
        target_fn=lambda: torch.rand(1).mul(8).floor().long(),
        reference_fn=lambda i, t, m:
            multimarginloss_reference(i, t, reduction=get_reduction(m)),
        desc='1d',
        check_sum_reduction=True,
        check_gradgrad=False,
    ),
    dict(
        module_name='MultiMarginLoss',
        constructor_args=(2,),
        cpp_constructor_args='torch::nn::MultiMarginLossOptions().p(2)',
        input_fn=lambda: torch.rand(5, 10).clamp_(1e-2, 1 - 1e-2),
        target_fn=lambda: torch.rand(5).mul(8).floor().long(),
        reference_fn=lambda i, t, m:
            multimarginloss_reference(i, t, p=2, reduction=get_reduction(m)),
        desc='p',
        check_sum_reduction=True,
        check_gradgrad=False,
    ),
    dict(
        module_name='MultiMarginLoss',
        constructor_args=(1, 0.5),
        cpp_constructor_args='torch::nn::MultiMarginLossOptions().p(1).margin(0.5)',
        legacy_constructor_args=(1, None, 0.5),
        input_size=(5, 10),
        target_fn=lambda: torch.rand(5).mul(8).floor().long(),
        reference_fn=lambda i, t, m:
            multimarginloss_reference(i, t, margin=0.5, reduction=get_reduction(m)),
        desc='margin',
        check_sum_reduction=True,
        check_gradgrad=False,
    ),
    dict(
        module_name='MultiMarginLoss',
        constructor_args=(1, 1., torch.rand(10).double()),
        cpp_constructor_args='torch::nn::MultiMarginLossOptions().p(1).margin(1.).weight(torch::rand(10))',
        legacy_constructor_args=(1, torch.rand(10).double()),
        input_size=(5, 10),
        target_fn=lambda: torch.rand(5).mul(8).floor().long(),
        reference_fn=lambda i, t, m:
            multimarginloss_reference(i, t, weight=get_weight(m), reduction=get_reduction(m)),
        desc='weights',
        check_sum_reduction=True,
        check_gradgrad=False,
    ),
    dict(
        module_name='SmoothL1Loss',
        input_size=(5, 10),
        target_size=(5, 10),
        check_sum_reduction=True,
        reference_fn=lambda i, t, m:
            smoothl1loss_reference(i, t, reduction=get_reduction(m)),
    ),
    dict(
        module_name='SoftMarginLoss',
        input_size=(5, 5),
        target_fn=lambda: torch.randn(5, 5).sign(),
        reference_fn=lambda i, t, m:
            softmarginloss_reference(i, t, reduction=get_reduction(m)),
        check_sum_reduction=True,
    ),
    dict(
        module_name='CosineEmbeddingLoss',
        input_fn=lambda: (torch.rand(15, 10), torch.rand(15, 10)),
        target_fn=lambda: torch.randn(15).sign(),
        reference_fn=lambda i, t, m:
            cosineembeddingloss_reference(i[0], i[1], t, reduction=get_reduction(m)),
        check_sum_reduction=True,
    ),
    dict(
        module_name='CosineEmbeddingLoss',
        constructor_args=(0.7,),
        cpp_constructor_args='torch::nn::CosineEmbeddingLossOptions().margin(0.7)',
        input_fn=lambda: (torch.rand(15, 10), torch.rand(15, 10)),
        target_fn=lambda: torch.randn(15).sign(),
        reference_fn=lambda i, t, m:
            cosineembeddingloss_reference(i[0], i[1], t, margin=0.7, reduction=get_reduction(m)),
        desc='margin',
        check_sum_reduction=True,
    ),
    dict(
        module_name='MarginRankingLoss',
        input_fn=lambda: (torch.randn(50).mul(10), torch.randn(50).mul(10)),
        target_fn=lambda: torch.randn(50).sign(),
        reference_fn=lambda i, t, m:
            marginrankingloss_reference(i[0], i[1], t, reduction=get_reduction(m)),
        check_sum_reduction=True,
    ),
    dict(
        module_name='MarginRankingLoss',
        constructor_args=(0.5,),
        cpp_constructor_args='torch::nn::MarginRankingLossOptions().margin(0.5)',
        input_fn=lambda: (torch.randn(50).mul(10), torch.randn(50).mul(10)),
        target_fn=lambda: torch.randn(50).sign(),
        reference_fn=lambda i, t, m:
            marginrankingloss_reference(i[0], i[1], t, margin=0.5, reduction=get_reduction(m)),
        desc='margin',
        check_sum_reduction=True,
    ),
]

new_criterion_tests = [
    dict(
        module_name='BCEWithLogitsLoss',
        input_fn=lambda: torch.rand(15, 10).clamp_(1e-2, 1 - 1e-2),
        target_fn=lambda: torch.randn(15, 10).gt(0).double(),
    ),
    dict(
        module_name='BCEWithLogitsLoss',
        constructor_args=(torch.rand(10),),
        cpp_constructor_args='torch::nn::BCEWithLogitsLossOptions().weight(torch::rand(10))',
        input_fn=lambda: torch.rand(15, 10).clamp_(1e-2, 1 - 1e-2),
        target_fn=lambda: torch.randn(15, 10).gt(0).double(),
        desc='weights',
    ),
    dict(
        module_name='BCEWithLogitsLoss',
        constructor_args=(torch.rand(()),),
        cpp_constructor_args='torch::nn::BCEWithLogitsLossOptions().weight(torch::rand({}))',
        input_fn=lambda: torch.rand(()).clamp_(1e-2, 1 - 1e-2),
        target_fn=lambda: torch.randn(()).gt(0).double(),
        desc='scalar_weights'
    ),
    dict(
        module_name='NLLLoss',
        input_size=(2, 3, 5, 5),
        target_fn=lambda: torch.rand(2, 5, 5).mul(3).floor().long(),
        reference_fn=lambda i, t, m:
            loss_reference_fns['NLLLossNd'](i, t, reduction=get_reduction(m)),
        check_sum_reduction=True,
        desc='2d',
        check_bfloat16=TEST_WITH_ROCM,
    ),
    dict(
        module_name='NLLLoss',
        input_size=(2, 3, 5, 5),
        target_fn=lambda: torch.rand(2, 5, 5).mul(3).floor().long(),
        reference_fn=lambda i, t, m:
            loss_reference_fns['NLLLossNd'](i, t, reduction=get_reduction(m)),
        check_sum_reduction=True,
        desc='2d_alert_nondeterministic',
        # check_bfloat16=TEST_WITH_ROCM,
        test_cpu=False,
        decorator=expectedAlertNondeterministic('SpatialClassNLLCriterion_updateOutput', fn_has_device_arg=False)
    ),
    dict(
        module_name='NLLLoss',
        constructor_args_fn=lambda: (torch.rand(3),),
        cpp_constructor_args='torch::nn::NLLLossOptions().weight(torch::rand(3))',
        input_size=(2, 3, 5, 5),
        target=torch.rand(2, 5, 5).mul(3).floor().long(),
        reference_fn=lambda i, t, m:
            loss_reference_fns['NLLLossNd'](i, t, weight=get_weight(m)),
        desc='2d_weights',
        check_bfloat16=TEST_WITH_ROCM,
    ),
    dict(
        module_name='NLLLoss',
        constructor_args=(None, None, 1),
        cpp_constructor_args='torch::nn::NLLLossOptions().weight({}).ignore_index(1)',
        input_size=(2, 3, 5, 5),
        target_fn=lambda: torch.rand(2, 5, 5).mul(3).floor().long(),
        reference_fn=lambda i, t, m:
            loss_reference_fns['NLLLossNd'](i, t, ignore_index=1),
        desc='2d_ignore_index',
        check_bfloat16=TEST_WITH_ROCM,
    ),
    dict(
        module_name='NLLLoss',
        input_size=(2, 3, 5, 5, 2, 2),
        target_fn=lambda: torch.rand(2, 5, 5, 2, 2).mul(3).floor().long(),
        reference_fn=lambda i, t, m:
            loss_reference_fns['NLLLossNd'](i, t, reduction=get_reduction(m)),
        check_sum_reduction=True,
        desc='higher_dim',
        check_bfloat16=TEST_WITH_ROCM,
    ),
    dict(
        module_name='NLLLoss',
        input_size=(2, 3, 5),
        target_fn=lambda: torch.rand(2, 5).mul(3).floor().long(),
        reference_fn=lambda i, t, m:
            loss_reference_fns['NLLLossNd'](i, t, reduction=get_reduction(m)),
        check_sum_reduction=True,
        desc='dim_is_3',
        check_bfloat16=TEST_WITH_ROCM,
    ),
    dict(
        module_name='PoissonNLLLoss',  # Default is log_input=True, full=False
        input_size=(2, 3, 4, 5),
        target_fn=lambda: torch.randn(2, 3, 4, 5).floor_().abs_(),
        reference_fn=lambda i, t, _: (i.exp() - t.mul(i)).mean(),
        desc='no_full_loss',
    ),
    dict(
        module_name='PoissonNLLLoss',
        constructor_args=(False, False),  # log_input=False, full=False
        cpp_constructor_args='torch::nn::PoissonNLLLossOptions().log_input(false).full(false)',
        input_fn=lambda: torch.randn(2, 3, 4, 5).abs_().add_(0.001),
        target_fn=lambda: torch.randn(2, 3, 4, 5).floor_().abs_(),
        reference_fn=lambda i, t, _: (i - t.mul((i + 1e-8).log())).mean(),
        desc='no_full_loss_no_log_input',
    ),
    dict(
        module_name='PoissonNLLLoss',
        constructor_args=(True, True),  # log_input=True, full=True
        cpp_constructor_args='torch::nn::PoissonNLLLossOptions().log_input(true).full(true)',
        input_size=(2, 3, 4, 5),
        target_fn=lambda: torch.randn(2, 3, 4, 5).floor_().abs_(),
        reference_fn=lambda i, t, _:
            (i.exp() - t.mul(i) + (t.mul(t.log()) - t + 0.5 * (2. * pi * t).log()).masked_fill(t <= 1, 0)).mean(),
        desc='full_loss',
    ),
    dict(
        module_name='PoissonNLLLoss',
        constructor_args=(False, True),  # log_input=False, full=True
        cpp_constructor_args='torch::nn::PoissonNLLLossOptions().log_input(false).full(true)',
        input_fn=lambda: torch.randn(2, 3, 4, 5).abs_().add_(0.001),
        target_fn=lambda: torch.randn(2, 3, 4, 5).floor_().abs_(),
        reference_fn=lambda i, t, _: (
            i - t.mul((i + 1e-8).log()) + (t.mul(t.log()) - t + 0.5 * (2. * pi * t).log()).masked_fill(t <= 1, 0)
        ).mean(),
        desc='full_loss_no_log_input',
    ),
    dict(
        module_name='L1Loss',
        input_size=(),
        target_size=(),
        reference_fn=lambda i, t, _: 1. / i.numel() * (i - t).abs().sum(),
        desc='scalar',
    ),
    dict(
        module_name='KLDivLoss',
        input_fn=lambda: torch.rand(()).log(),
        target_fn=lambda: torch.rand(()),
        reference_fn=lambda i, t, m:
            kldivloss_reference(i, t, get_reduction(m)),
        check_sum_reduction=True,
        desc='scalar',
    ),
    dict(
        module_name='KLDivLoss',
        input_fn=lambda: torch.rand(()).log(),
        target_fn=lambda: torch.rand(()),
        reference_fn=lambda i, t, m:
            kldivloss_log_target_reference(i, t.log(), get_reduction(m)),
        check_sum_reduction=True,
        desc='scalar_log_target',
    ),
    dict(
        module_name='MSELoss',
        input_size=(),
        target_size=(),
        reference_fn=lambda i, t, m: ((i - t).abs().pow(2).sum() /
                                      (i.numel() if get_reduction(m) == 'mean' else 1)),
        check_sum_reduction=True,
        desc='scalar',
        check_bfloat16=TEST_WITH_ROCM,
    ),
    dict(
        module_name='MSELoss',
        input_fn=lambda: torch.ones(5, 68, 64, 64, dtype=torch.float) / 10,
        target_fn=lambda: torch.zeros(5, 68, 64, 64, dtype=torch.float),
        reference_fn=lambda i, t, m: ((i - t).abs().pow(2).sum() /
                                      (i.numel() if get_reduction(m) == 'mean' else 1)),
        check_forward_only=True,
        desc='prec',
        check_bfloat16=TEST_WITH_ROCM,
    ),
    dict(
        module_name='BCELoss',
        constructor_args_fn=lambda: (torch.rand(()),),
        cpp_constructor_args='torch::nn::BCELossOptions().weight(torch::rand({}))',
        input_fn=lambda: torch.rand(()).clamp_(1e-2, 1 - 1e-2),
        target_fn=lambda: torch.rand(()).gt(0).double(),
        reference_fn=lambda i, t, m: -((t * i.log() + (1 - t) * (1 - i).log()) * get_weight(m)).sum() /
            (i.numel() if get_reduction(m) == 'mean' else 1),
        desc='scalar_weights',
        check_gradgrad=False,
        check_bfloat16=TEST_WITH_ROCM,
    ),
    dict(
        module_name='HingeEmbeddingLoss',
        constructor_args=(0.5,),
        cpp_constructor_args='torch::nn::HingeEmbeddingLossOptions().margin(0.5)',
        input_size=(),
        target_fn=lambda: torch.randn(()).gt(0).double().mul_(2).sub(1),
        desc='scalar_margin',
        check_sum_reduction=True,
    ),
    dict(
        module_name='SmoothL1Loss',
        input_size=(),
        target_size=(),
        check_sum_reduction=True,
        reference_fn=lambda i, t, m:
            smoothl1loss_reference(i, t, reduction=get_reduction(m)),
        desc='scalar',
    ),
    dict(
        module_name='MultiLabelSoftMarginLoss',
        constructor_args=(torch.rand(10),),
        cpp_constructor_args='torch::nn::MultiLabelSoftMarginLossOptions().weight(torch::rand(10))',
        input_fn=lambda: torch.randn(5, 10),
        target_fn=lambda: torch.rand(5, 10).mul(2).floor(),
        reference_fn=lambda i, t, m: -((t * i.sigmoid().log() + (1 - t) * (-i).sigmoid().log()) * get_weight(m)).sum() /
            (i.numel() if get_reduction(m) == 'mean' else i.size(1) if get_reduction(m) == 'sum' else 1),
        desc='weights',
        check_sum_reduction=True,
        check_gradgrad=False,
    ),
    dict(
        module_name='CTCLoss',
        constructor_args=(14,),  # blank=14
        extra_args=([50, 50, 50], [30, 25, 20]),  # input_lengths, target_lengths
        input_fn=lambda: torch.randn(50, 3, 15).log_softmax(2),
        target_fn=lambda: torch.randint(0, 14, (3, 30), dtype=torch.long),
        reference_fn=lambda i, t, il, tl, m:
            ctcloss_reference(i, t, il, tl, blank=14, reduction=get_reduction(m)),
        desc='lengths_intlists',
        check_sum_reduction=True,
        check_gradgrad=False,
        check_half=False,
        # `CTCLoss` in C++ frontend doesn't accept integer list for `input_lengths` or `target_lengths`
        test_cpp_api_parity=False,
    ),
    dict(
        module_name='CTCLoss',
        extra_args=([50, 50, 50], [30, 25, 20]),  # input_lengths, target_lengths
        input_fn=lambda: torch.randn(50, 3, 15).log_softmax(2),
        target_fn=lambda: torch.randint(0, 14, (3, 30), dtype=torch.long),
        reference_fn=lambda i, t, il, tl, m:
            ctcloss_reference(i, t, il, tl, blank=14, reduction=get_reduction(m)),
        check_sum_reduction=True,
        test_cpp_api_parity=False,
        desc='alert_nondeterministic',
        test_cpu=False,
        check_half=False,
        decorator=expectedAlertNondeterministic('ctc_loss_backward_gpu', fn_has_device_arg=False)
    ),
    dict(
        module_name='CTCLoss',
        constructor_args=(14,),  # blank=14
        cpp_constructor_args='torch::nn::CTCLossOptions().blank(14)',
        extra_args=(torch.tensor([50, 50, 50]), torch.tensor([30, 25, 20])),  # input_lengths, target_lengths
        input_fn=lambda: torch.randn(50, 3, 15).log_softmax(2),
        target_fn=lambda: torch.randint(0, 14, (3, 30), dtype=torch.long),
        reference_fn=lambda i, t, il, tl, m:
            ctcloss_reference(i, t, il, tl, blank=14, reduction=get_reduction(m)),
        desc='lengths_tensors',
        check_sum_reduction=True,
        check_gradgrad=False,
        check_half=False,
    ),
    # Test is flaky
    # See https://github.com/pytorch/pytorch/issues/29380.
    # dict(
    #     module_name='CTCLoss',
    #     desc='1d_target',
    #     constructor_args=(14,),  # blank=14
    #     extra_args=([50, 50, 50], [30, 25, 20]),  # input_lengths, target_lengths
    #     input_fn=lambda: torch.randn(50, 3, 15).log_softmax(2),
    #     target_fn=lambda: torch.randint(0, 14, (3, 30), dtype=torch.long),
    #     reference_fn=lambda i, t, il, tl, m:
    #         ctcloss_reference(i, t, il, tl, blank=14, reduction=get_reduction(m)),
    #     check_sum_reduction=True,
    #     check_gradgrad=False,
    #     check_half=False,
    # ),
    dict(
        module_name='CTCLoss',
        desc='2d_int_target_lengths_intlists',
        constructor_args=(0,),  # blank=0
        extra_args=([50, 50, 50], [30, 25, 20]),  # input_lengths, target_lengths
        input_fn=lambda: torch.randn(50, 3, 15).log_softmax(2),
        target_fn=lambda: torch.randint(1, 15, (3, 30), dtype=torch.int),
        reference_fn=lambda i, t, il, tl, m:
            ctcloss_reference(i, t, il, tl, blank=0, reduction=get_reduction(m)),
        check_sum_reduction=True,
        check_gradgrad=False,
        check_half=False,
        convert_target=False,
        # `CTCLoss` in C++ frontend doesn't accept integer list for `input_lengths` or `target_lengths`
        test_cpp_api_parity=False,
    ),
    dict(
        module_name='CTCLoss',
        desc='2d_int_target_lengths_tensors',
        constructor_args=(0,),  # blank=0
        cpp_constructor_args='torch::nn::CTCLossOptions().blank(0)',
        extra_args=(torch.tensor([50, 50, 50]), torch.tensor([30, 25, 20])),  # input_lengths, target_lengths
        input_fn=lambda: torch.randn(50, 3, 15).log_softmax(2),
        target_fn=lambda: torch.randint(1, 15, (3, 30), dtype=torch.int),
        reference_fn=lambda i, t, il, tl, m:
            ctcloss_reference(i, t, il, tl, blank=0, reduction=get_reduction(m)),
        check_sum_reduction=True,
        check_gradgrad=False,
        check_half=False,
        convert_target=False,
    ),
    dict(
        module_name='CTCLoss',
        desc='2d_lengths_tensors',
        constructor_args=(0,),  # blank=0
        cpp_constructor_args='torch::nn::CTCLossOptions().blank(0)',
        extra_args=(torch.tensor([50, 50, 50]), torch.tensor([30, 25, 20])),  # input_lengths, target_lengths
        input_fn=lambda: torch.randn(50, 3, 15).log_softmax(2),
        target_fn=lambda: torch.randint(1, 15, (3, 30), dtype=torch.int),
        reference_fn=lambda i, t, il, tl, m:
            ctcloss_reference(i, t, il, tl, blank=0, reduction=get_reduction(m)),
        check_sum_reduction=True,
        check_gradgrad=False,
        check_half=False,
        convert_target=False,
    ),
]


class NNTestCase(TestCase):

    def _jacobian(self, input, num_out):
        if isinstance(input, tuple):
            return tuple(self._jacobian(elem, num_out) for elem in input)
        elif isinstance(input, list):
            return [self._jacobian(elem, num_out) for elem in input]
        else:
            return torch.zeros(input.nelement(), num_out)

    def _flatten_tensors(self, x):
        if isinstance(x, torch.Tensor):
            if x.is_sparse:
                return x.to_dense().view(-1)
            else:
                return x.view(-1)
        else:
            return tuple(self._flatten_tensors(a) for a in x)

    def _zero_grad_input(self, input):
        if isinstance(input, torch.Tensor):
            if input.requires_grad and input.grad is not None:
                input.grad.zero_()
                input.grad.detach_()
        else:
            for i in input:
                self._zero_grad_input(i)

    def _analytical_jacobian(self, module, input, jacobian_input=True, jacobian_parameters=True):
        output = self._forward(module, input)
        output_size = output.nelement()

        if jacobian_input:
            jacobian_inp = self._jacobian(input, output_size)
            flat_jacobian_input = list(iter_tensors(jacobian_inp))

        if jacobian_parameters:
            num_param = sum(p.numel() for p in self._get_parameters(module)[0])
            jacobian_param = torch.zeros(num_param, output_size)

        for i in range(output_size):
            param, d_param = self._get_parameters(module)
            # make non grad zeros
            d_param = [torch.zeros_like(p) if d is None else d for (p, d) in zip(param, d_param)]

            d_out = torch.zeros_like(output)
            flat_d_out = d_out.view(-1)
            flat_d_out[i] = 1

            if jacobian_parameters:
                self._zero_grad_parameters(module)
            # Tensors will accumulate gradient from multiple steps
            if jacobian_input:
                self._zero_grad_input(input)
            d_input = self._backward(module, input, output, d_out)

            if jacobian_input:
                for jacobian_x, d_x in zip(flat_jacobian_input, iter_tensors(d_input)):
                    jacobian_x[:, i] = d_x.contiguous().view(-1)
            if jacobian_parameters:
                jacobian_param[:, i] = torch.cat(self._flatten_tensors(d_param), 0)

        res = tuple()
        if jacobian_input:
            res += jacobian_inp,
        if jacobian_parameters:
            res += jacobian_param,

        return res

    def _numerical_jacobian(self, module, input, jacobian_input=True, jacobian_parameters=True):
        def fw(input):
            return self._forward(module, input).detach()

        res = tuple()
        if jacobian_input:
            res += get_numerical_jacobian(fw, input, eps=1e-6),
        if jacobian_parameters:
            param, _ = self._get_parameters(module)
            res += torch.cat([get_numerical_jacobian(fw, input, p, eps=1e-6) for p in param], 0),
        return res

    def check_jacobian(self, module, input, jacobian_input=True):
        jacobian_parameters = bool(self._get_parameters(module)[0])
        analytical = self._analytical_jacobian(module, input, jacobian_input, jacobian_parameters)
        numerical = self._numerical_jacobian(module, input, jacobian_input, jacobian_parameters)
        analytical_t = list(iter_tensors(analytical))
        numerical_t = list(iter_tensors(numerical))

        # TODO: compare structure
        if input.numel() != 0:
            self.assertLessEqual(
                max(a.add(n, alpha=-1).abs().max() for a, n in zip(analytical_t, numerical_t)),
                PRECISION
            )

    def check_criterion_jacobian(self, criterion, input, target):
        eps = 1e-6
        self._forward_criterion(criterion, input, target)
        analytical_d_x = self._backward_criterion(criterion, input, target)
        numerical_d_x = deepcopy(analytical_d_x)

        input_t = iter_tensors(input)
        numerical_t = iter_tensors(numerical_d_x)
        for x, d_x in zip(input_t, numerical_t):
            x = x.view(-1).data
            d_x = d_x.view(-1).data
            for i in range(x.nelement()):
                original = x[i].item()
                x[i] = original + eps
                fx1 = self._forward_criterion(criterion, input, target)
                x[i] = original - eps
                fx2 = self._forward_criterion(criterion, input, target)
                deriv = (fx1 - fx2) / (2. * eps)
                d_x[i] = float(deriv)
                x[i] = original

        # TODO: check structure
        analytical_t = list(iter_tensors(analytical_d_x))
        numerical_t = list(iter_tensors(numerical_d_x))

        self.assertLessEqual(
            max(a.add(n, alpha=-1).abs().max() for a, n in zip(analytical_t, numerical_t)),
            PRECISION
        )


class TestBase(object):

    _required_arg_names = {'constructor_args', 'input', 'extra_args'}

    def __init__(self, constructor, desc='', reference_fn=None, fullname=None, **kwargs):
        self.desc = desc
        self.fullname = fullname
        self.constructor = constructor
        self.reference_fn = reference_fn
        for name in self._required_arg_names:
            if name not in kwargs and name + '_fn' not in kwargs and name + '_size' not in kwargs:
                if name in {'constructor_args', 'extra_args'}:
                    kwargs[name] = tuple()
                else:
                    raise ValueError("{}: Specify {} by a value, a function to generate it, or it's size!"
                                     .format(self.get_name(), name))
        self._extra_kwargs = kwargs
        self._arg_cache = {}

    def get_name(self):
        if self.fullname is not None:
            return 'test_' + self.fullname

        test_name = 'test_' + self.constructor.__name__
        if self.desc:
            test_name += '_' + self.desc
        return test_name

    def _unpack(self, value):
        if isinstance(value, torch.Tensor):
            return value
        elif is_iterable(value):
            return type(value)(self._unpack(v) for v in value)
        else:
            return value

    @property
    def constructor_args(self):
        return self._get_arg('constructor_args', True)

    @property
    def extra_args(self):
        return self._get_arg('extra_args', True)

    def _get_arg(self, name, unpack):
        assert name in self._required_arg_names

        if name not in self._arg_cache:
            fn_name = name + '_fn'
            size_name = name + '_size'

            if name in self._extra_kwargs:
                self._arg_cache[name] = self._extra_kwargs[name]
            elif fn_name in self._extra_kwargs:
                self._arg_cache[name] = self._extra_kwargs[fn_name]()
            else:
                assert size_name in self._extra_kwargs, \
                    "Missing `{}`, `{}` or `{}` for {}".format(name, size_name, fn_name, self.get_name())

                def map_tensor_sizes(sizes):
                    if isinstance(sizes, list):
                        return [map_tensor_sizes(s) for s in sizes]
                    elif isinstance(sizes, torch.Tensor):
                        return sizes.double()
                    else:
                        return torch.randn(sizes)

                self._arg_cache[name] = map_tensor_sizes(self._extra_kwargs[size_name])

        return self._unpack(self._arg_cache[name]) if unpack else self._arg_cache[name]

    def _get_input(self, unpack=True):
        return self._get_arg('input', unpack)

    def __call__(self, test_case):
        raise NotImplementedError


class ModuleTest(TestBase):

    def __init__(self, *args, **kwargs):
        super().__init__(*args, **kwargs)
        self.jacobian_input = kwargs.get('jacobian_input', True)
        self.should_test_cuda = kwargs.get('test_cuda', True)
        self.should_test_pickle = kwargs.get('pickle', True)
        self.check_gradgrad = kwargs.get('check_gradgrad', True)
        self.FIXME_no_cuda_gradgrad_comparison = \
            kwargs.get('FIXME_no_cuda_gradgrad_comparison', False)
        self.precision = kwargs.get('precision', 2e-4)
        self.check_forward_only = kwargs.get('check_forward_only', False)

    def __call__(self, test_case):
        module = self.constructor(*self.constructor_args)
        input = self._get_input()

        if self.reference_fn is not None:
            out = test_case._forward(module, input)
            ref_input = deepcopy(input)
            ref_module = deepcopy(module)
            expected_out = self.reference_fn(ref_input, test_case._get_parameters(module)[0], ref_module)
            # TODO(#38095): Replace assertEqualIgnoreType. See issue #38095
            test_case.assertEqualIgnoreType(out, expected_out)
        if self.check_forward_only:
            return
        self.test_noncontig(test_case, module, input)

        if self.should_test_pickle:
            # TODO: do this with in-memory files as soon as torch.save will support it
            with TemporaryFile() as f:
                test_case._forward(module, input)
                torch.save(module, f)
                f.seek(0)
                module_copy = torch.load(f)
                test_case.assertEqual(test_case._forward(module, input), test_case._forward(module_copy, input))

        self._do_test(test_case, module, input)

    def noncontiguize(self, obj):
        if isinstance(obj, list):
            return [self.noncontiguize(o) for o in obj]
        tensor = obj
        ndim = tensor.dim()
        # Always making only the last dimension noncontiguous is easy to hide
        # bugs because .view(-1) will still work. So try to find a dim with size
        # > 1 and make that non-contiguous, i.e., stack + select on the
        # dimension directly after that.
        dim = ndim
        for d in range(ndim):
            if tensor.size(d) > 1:
                dim = d + 1
                break
        noncontig = torch.stack([torch.empty_like(tensor), tensor], dim).select(dim, 1).detach()
        assert noncontig.numel() == 1 or noncontig.numel() == 0 or not noncontig.is_contiguous()
        noncontig.requires_grad = tensor.requires_grad
        return noncontig

    def test_noncontig(self, test_case, module, input):
        # check no scalars, can't make non-contig
        if isinstance(input, torch.Tensor) and input.dim() == 0:
            return
        if any(i.dim() == 0 for i in input if isinstance(i, torch.Tensor)):
            return

        test_case._zero_grad_parameters(module)
        test_case._zero_grad_input(input)
        with freeze_rng_state():
            output = test_case._forward(module, input)
            grad_output = output.new(output.shape).normal_()
            output = output.clone()
            d_input = deepcopy(test_case._backward(module, input, output, grad_output))
            d_param = deepcopy(test_case._get_parameters(module)[1])

        nc_input = self.noncontiguize(input)
        nc_grad_output = self.noncontiguize(grad_output)
        for contig_i, contig_g in product((True, False), repeat=2):
            i = input if contig_i else nc_input
            # Some ops, e.g., nn.Flatten, return gradient that shares
            # storage with the grad_output. Hence we copy here.
            go = deepcopy(grad_output if contig_g else nc_grad_output)
            test_case._zero_grad_parameters(module)
            test_case._zero_grad_input(i)
            with freeze_rng_state():
                out = test_case._forward(module, i)
                grad = test_case._backward(module, i, out, go)

                test_case.assertEqual(out, output)
                test_case.assertEqual(grad, d_input, atol=1e-4, rtol=0)
                test_case.assertEqual(test_case._get_parameters(module)[1], d_param)

    def test_cuda(self, test_case):
        if not TEST_CUDA or not self.should_test_cuda:
            raise unittest.SkipTest('Excluded from CUDA tests')
        try:
            cpu_input = self._get_input()
            type_map = {'torch.DoubleTensor': torch.cuda.FloatTensor}
            gpu_input = to_gpu(cpu_input, type_map=type_map)

            cpu_module = self.constructor(*self.constructor_args)
            gpu_module = self.constructor(*self.constructor_args).float().cuda()
            cpu_param = test_case._get_parameters(cpu_module)
            gpu_param = test_case._get_parameters(gpu_module)
            for cpu_p, gpu_p in zip(cpu_param[0], gpu_param[0]):
                gpu_p.data.copy_(cpu_p)

            test_case._zero_grad_input(cpu_input)
            test_case._zero_grad_input(gpu_input)
            test_case._zero_grad_parameters(cpu_module)
            test_case._zero_grad_parameters(gpu_module)
            cpu_output = test_case._forward(cpu_module, cpu_input)
            gpu_output = test_case._forward(gpu_module, gpu_input)
            # TODO(#38095): Replace assertEqualIgnoreType. See issue #38095
            test_case.assertEqualIgnoreType(cpu_output, gpu_output, atol=self.precision, rtol=0)

            # Run backwards on CPU and GPU and compare results
            for _ in range(5):
                cpu_gradOutput = cpu_output.clone().normal_()
                gpu_gradOutput = cpu_gradOutput.type('torch.cuda.FloatTensor')
                cpu_gradInput = test_case._backward(cpu_module, cpu_input, cpu_output, cpu_gradOutput)
                gpu_gradInput = test_case._backward(gpu_module, gpu_input, gpu_output, gpu_gradOutput)
                # TODO(#38095): Replace assertEqualIgnoreType. See issue #38095
                test_case.assertEqualIgnoreType(cpu_gradInput, gpu_gradInput, atol=self.precision, rtol=0)
                for cpu_d_p, gpu_d_p in zip(cpu_param[1], gpu_param[1]):
                    test_case.assertEqual(cpu_d_p, gpu_d_p, atol=self.precision, rtol=0)

            # Run double-backwards on CPU and GPU and compare results
            if self.check_gradgrad and not self.FIXME_no_cuda_gradgrad_comparison:
                cpu_output = cpu_module(cpu_input)
                gpu_output = gpu_module(gpu_input)

                cpu_gradOutput = torch.randn_like(cpu_output, requires_grad=True)
                gpu_gradOutput = cpu_gradOutput.type_as(gpu_output).detach()
                gpu_gradOutput.requires_grad = True

                cpu_gradInputs = torch.autograd.grad(
                    cpu_output,
                    (cpu_input,) + tuple(cpu_module.parameters()),
                    cpu_gradOutput,
                    create_graph=True)
                gpu_gradInputs = torch.autograd.grad(
                    gpu_output,
                    (gpu_input,) + tuple(gpu_module.parameters()),
                    gpu_gradOutput,
                    create_graph=True)

                for cpu_d_i, gpu_d_i in zip(cpu_gradInputs, gpu_gradInputs):
                    # TODO(#38095): Replace assertEqualIgnoreType. See issue #38095
                    test_case.assertEqualIgnoreType(cpu_d_i, gpu_d_i, atol=self.precision, rtol=0)

                # We mix output into the second backwards computation so that
                # torch.autograd.grad doesn't complain that some inputs
                # are unreachable (which can happen if you differentiate
                # only on the gradient.
                cpu_gg = torch.autograd.grad(
                    cpu_output.sum() + sum(map(lambda x: x.sum(), cpu_gradInputs)),
                    (cpu_input, cpu_gradOutput) + tuple(cpu_module.parameters()),
                    retain_graph=True)
                gpu_gg = torch.autograd.grad(
                    gpu_output.sum() + sum(map(lambda x: x.sum(), gpu_gradInputs)),
                    (gpu_input, gpu_gradOutput) + tuple(gpu_module.parameters()),
                    retain_graph=True)
                # TODO(#38095): Replace assertEqualIgnoreType. See issue #38095
                test_case.assertEqualIgnoreType(cpu_gradInput, gpu_gradInput, atol=self.precision, rtol=0)
                for cpu_d_p, gpu_d_p in zip(cpu_gg, gpu_gg):
                    # TODO(#38095): Replace assertEqualIgnoreType. See issue #38095
                    test_case.assertEqualIgnoreType(cpu_d_p, gpu_d_p, atol=self.precision, rtol=0)

            self.test_noncontig(test_case, gpu_module, gpu_input)
        except NotImplementedError:
            pass
        # TODO: remove this after CUDA scatter_ is implemented
        except AttributeError as e:
            if len(e.args) == 1 and "'FloatTensor' object has no attribute 'scatter_'" in e.args[0]:
                pass
            else:
                raise


class CriterionTest(TestBase):

    _required_arg_names = TestBase._required_arg_names.union({'target'})

    def __init__(self, *args, **kwargs):
        super().__init__(*args, **kwargs)
        self.should_test_cuda = kwargs.get('test_cuda', True)
        self.check_forward_only = kwargs.get('check_forward_only', True)

    def _get_target(self):
        return self._get_arg('target', True)

    def __call__(self, test_case):
        module = self.constructor(*self.constructor_args)
        input = self._get_input()

        # Check that these methods don't raise errors
        module.__repr__()
        str(module)

        target = self._get_target()

        if self.reference_fn is not None:
            out = test_case._forward_criterion(module, input, target, extra_args=self.extra_args)
            ref_args = (deepcopy(input), deepcopy(target)) + self.extra_args + (module,)
            expected_out = self.reference_fn(*ref_args)
            test_case.assertEqual(out, expected_out)

        if self.check_forward_only:
            return

        test_case.check_criterion_jacobian(module, input, target)
        self._do_extra_tests(test_case, module, input, target)

    def test_cuda(self, test_case):
        if not TEST_CUDA or not self.should_test_cuda:
            raise unittest.SkipTest('Excluded from CUDA tests')
        try:
            cpu_input = self._get_input()
            type_map = {
                'torch.DoubleTensor': torch.cuda.FloatTensor,
            }
            gpu_input = to_gpu(cpu_input, type_map=type_map)

            cpu_target = self._get_target()
            gpu_target = to_gpu(cpu_target, type_map=type_map)

            cpu_module = self.constructor(*self.constructor_args)
            gpu_module = self.constructor(*self.constructor_args).float().cuda()

            cpu_output = test_case._forward_criterion(cpu_module, cpu_input, cpu_target)
            gpu_output = test_case._forward_criterion(gpu_module, gpu_input, gpu_target)
            test_case.assertEqual(cpu_output, gpu_output, atol=4e-4, rtol=0)

            gradOutput = torch.randn(())
            cpu_gradInput = test_case._backward_criterion(cpu_module, cpu_input, cpu_target, gradOutput)
            gpu_gradInput = test_case._backward_criterion(gpu_module, gpu_input, gpu_target, gradOutput)
            test_case.assertEqual(cpu_gradInput, gpu_gradInput, atol=4e-4, rtol=0)
        except NotImplementedError:
            pass

    def _do_extra_tests(self, test_case, module, input, target):
        pass


class InputVariableMixin(object):
    def _get_input(self):
        input = TestBase._get_input(self, False)

        def map_variables(i):
            if isinstance(i, torch.Tensor):
                if i.is_floating_point():
                    i.requires_grad = True
                return i
            else:
                return type(i)(map_variables(elem) for elem in i)

        return map_variables(input)


class NewModuleTest(InputVariableMixin, ModuleTest):
    def __init__(self, *args, **kwargs):
        super().__init__(*args, **kwargs)
        self.cudnn = kwargs.get('cudnn', False)
        self.check_inplace = kwargs.get('check_inplace', False)
        self.check_gradgrad = kwargs.get('check_gradgrad', True)
        self.skip_double = kwargs.get('skip_double', False)
<<<<<<< HEAD
        self.with_tf32 = kwargs.get('with_tf32', False)
        self.tf32_precision = kwargs.get('tf32_precision', 0.001)
=======
        self.test_cpu = kwargs.get('test_cpu', True)
>>>>>>> dbc6a290

    def _do_test(self, test_case, module, input):
        num_threads = torch.get_num_threads()
        torch.set_num_threads(1)
        test_case.check_jacobian(module, input, self.jacobian_input)
        if self.check_gradgrad:
            # could probably unify check_jacobian above with this.
            params = tuple(x for x in module.parameters())
            _assertGradAndGradgradChecks(test_case,
                                         lambda x, *args, **kw: test_case._forward(module, x), (input,) + params)

        # check if module can be printed
        module.__repr__()

        if self.check_inplace:
            # check if the inplace variant of the module gives the same result
            # as the out-of-place

            module_ip = self.constructor(*self.constructor_args, inplace=True)

            input_version = input._version
            with freeze_rng_state():
                output = module(input)
            test_case.assertEqual(input._version, input_version)

            input_ip = deepcopy(input)
            input_ip_clone = input_ip.clone()
            with freeze_rng_state():
                output_ip = module_ip(input_ip_clone)
            test_case.assertNotEqual(input_ip_clone._version, input_version)
            test_case.assertEqual(output, output_ip)
            grad = output.data.clone().normal_()
            input.grad.data.zero_()
            output.backward(grad)
            output_ip.backward(grad)
            test_case.assertEqual(input.grad, input_ip.grad)

        if isinstance(input, torch.LongTensor) and TEST_CUDA:
            # check that cuda() moves module parameters to correct GPU device,
            # and that float() casts parameters correctly

            input = input.cuda()
            module.float().cuda()
            module(input)
            for p in module.parameters():
                test_case.assertIsInstance(p, torch.cuda.FloatTensor)
                test_case.assertEqual(p.get_device(), 0)

            if torch.cuda.device_count() > 1:
                input = input.cuda(1)
                module.cuda(1)
                with torch.cuda.device(1):
                    module(input)
                for p in module.parameters():
                    test_case.assertIsInstance(p, torch.cuda.FloatTensor)
                    test_case.assertEqual(p.get_device(), 1)
        else:
            # check that float()/double() casters work correctly

            # to float
            if not isinstance(input, torch.LongTensor):
                input = input.float()
            module.float()
            module(input)
            for p in module.parameters():
                test_case.assertIsInstance(p, torch.FloatTensor)

            # and back to double
            if not isinstance(input, torch.LongTensor):
                input = input.double()
            module.double()
            module(input)
            for p in module.parameters():
                test_case.assertIsInstance(p, torch.DoubleTensor)

            if TEST_CUDA and self.should_test_cuda:
                # check that cuda() moves module parameters to correct GPU device,
                # and that float() casts parameters correctly

                # to GPU0
                input = input.float().cuda()
                module.float().cuda()
                module(input)
                for p in module.parameters():
                    test_case.assertIsInstance(p, torch.cuda.FloatTensor)
                    test_case.assertEqual(p.get_device(), 0)

                # to CPU
                input = input.cpu()
                module.cpu()
                module(input)
                for p in module.parameters():
                    test_case.assertIsInstance(p, torch.FloatTensor)

                # back to GPU0
                input = input.cuda()
                module.cuda()
                module(input)
                for p in module.parameters():
                    test_case.assertIsInstance(p, torch.cuda.FloatTensor)
                    test_case.assertEqual(p.get_device(), 0)

                # test that forwards of module runs correctly without cuDNN
                if self.cudnn:
                    with torch.backends.cudnn.flags(enabled=False):
                        module(input)
                        for p in module.parameters():
                            test_case.assertIsInstance(p, torch.cuda.FloatTensor)
                            test_case.assertEqual(p.get_device(), 0)

                if torch.cuda.device_count() >= 2:
                    # test cross-GPU transfer works
                    # to GPU1
                    input = input.cuda(1)
                    module.cuda(1)
                    with torch.cuda.device(1):
                        module(input)
                    for p in module.parameters():
                        test_case.assertIsInstance(p, torch.cuda.FloatTensor)
                        test_case.assertEqual(p.get_device(), 1)

                if not self.skip_double:
                    # test double()
                    input = input.double().cuda()
                    module.double().cuda()
                    module(input)
                    for p in module.parameters():
                        test_case.assertIsInstance(p, torch.cuda.DoubleTensor)
                        test_case.assertEqual(p.get_device(), 0)

                # test half()
                input = input.half().cuda()
                module.half().cuda()
                module(input)
                for p in module.parameters():
                    test_case.assertIsInstance(p, torch.cuda.HalfTensor)
                    test_case.assertEqual(p.get_device(), 0)
        torch.set_num_threads(num_threads)

    def _get_target(self):
        return self._get_arg('target', False)

    @property
    def constructor_args(self):
        return self._get_arg('constructor_args', False)


class NewCriterionTest(InputVariableMixin, CriterionTest):
    # TODO: check that criterions don't ignore grad_output

    def __init__(self, *args, **kwargs):
        super().__init__(*args, **kwargs)
        self.check_gradgrad = kwargs.get('check_gradgrad', True)
        self.check_half = kwargs.get('check_half', True)
        self.check_bfloat16 = kwargs.get('check_bfloat16', False)
        self.convert_target = kwargs.get('convert_target', True)
<<<<<<< HEAD
        self.with_tf32 = kwargs.get('with_tf32', True)
        self.tf32_precision = kwargs.get('tf32_precision', 0.001)
=======
        self.test_cpu = kwargs.get('test_cpu', True)
>>>>>>> dbc6a290

    def _do_extra_tests(self, test_case, module, input, target):
        if not self.check_gradgrad:
            return

        test_case.assertFalse(target.requires_grad)

        params = tuple(x for x in module.parameters())
        if not isinstance(input, tuple):
            inputs = (input,) + params

            def apply_fn(input, *params):
                return module(input, target)
        else:
            inputs = input + params

            def apply_fn(input1, input2, *params):
                return module(input1, input2, target)

        # TODO: we don't pass `target` as part of inputs because we don't
        # currently compute the gradient w.r.t. target for loss functions.
        gradcheck(apply_fn, inputs)
        gradgradcheck(apply_fn, inputs)

    def test_cuda(self, test_case, dtype=None, extra_args=None):
        def convert_dtype(obj, dtype, requires_grad=False):
            if isinstance(obj, torch.Tensor):
                return obj.detach().to(dtype=dtype).requires_grad_(requires_grad)
            elif isinstance(obj, torch.Tensor):
                return obj.to(dtype)
            elif isinstance(obj, tuple):
                return tuple(convert_dtype(o, dtype, requires_grad) for o in obj)
            else:
                return obj

        if not TEST_CUDA or not self.should_test_cuda:
            raise unittest.SkipTest('Excluded from CUDA tests')
        try:
            cpu_input = self._get_input()
            cpu_target = self._get_target()
            cpu_module = self.constructor(*self.constructor_args)
            gpu_module = self.constructor(*self.constructor_args)

            # Convert input, target and module parameters to dtype
            if dtype is not None:
                cpu_input = convert_dtype(cpu_input, dtype, True)
                # NLLLoss requires target to be LongTensor
                if not isinstance(cpu_target, torch.LongTensor) and self.convert_target:
                    cpu_target = convert_dtype(cpu_target, dtype)
                cpu_module.type(dtype)
                gpu_module.type(dtype)

            # GPU setup
            gpu_input = to_gpu(cpu_input)
            gpu_target = to_gpu(cpu_target)
            gpu_module.cuda()

            # torch.HalfTensor doesn't support most operations, converting back to default
            if dtype in {torch.half, torch.bfloat16}:
                cpu_input = self._get_input()
                cpu_target = self._get_target()
                # Loss modules with weights require consistent input/module weight types
                cpu_module = self.constructor(*self.constructor_args)

            cpu_output = test_case._forward_criterion(cpu_module, cpu_input, cpu_target, extra_args=extra_args)
            gpu_output = test_case._forward_criterion(gpu_module, gpu_input, gpu_target, extra_args=extra_args)
            # dtype can be None, so set precision in this way instead of a precision map
            # TODO(#38095): Replace assertEqualIgnoreType. See issue #38095
            test_case.assertEqualIgnoreType(cpu_output, gpu_output,
                                            atol=1e-1 if dtype in {torch.half, torch.bfloat16} else 4e-4, rtol=0)

            cpu_gradInput = test_case._backward_criterion(cpu_module, cpu_input, cpu_target, extra_args=extra_args)
            gpu_gradInput = test_case._backward_criterion(gpu_module, gpu_input, gpu_target, extra_args=extra_args)
            # TODO(#38095): Replace assertEqualIgnoreType. See issue #38095
            test_case.assertEqualIgnoreType(cpu_gradInput, gpu_gradInput,
                                            atol=1e-1 if dtype in {torch.half, torch.bfloat16} else 4e-4, rtol=0)
        except NotImplementedError:
            pass

    def _get_target(self):
        return self._get_arg('target', False)

    @property
    def constructor_args(self):
        return self._get_arg('constructor_args', False)

    @property
    def extra_args(self):
        return self._get_arg('extra_args', False)<|MERGE_RESOLUTION|>--- conflicted
+++ resolved
@@ -4930,12 +4930,9 @@
         self.check_inplace = kwargs.get('check_inplace', False)
         self.check_gradgrad = kwargs.get('check_gradgrad', True)
         self.skip_double = kwargs.get('skip_double', False)
-<<<<<<< HEAD
         self.with_tf32 = kwargs.get('with_tf32', False)
         self.tf32_precision = kwargs.get('tf32_precision', 0.001)
-=======
         self.test_cpu = kwargs.get('test_cpu', True)
->>>>>>> dbc6a290
 
     def _do_test(self, test_case, module, input):
         num_threads = torch.get_num_threads()
@@ -5092,12 +5089,9 @@
         self.check_half = kwargs.get('check_half', True)
         self.check_bfloat16 = kwargs.get('check_bfloat16', False)
         self.convert_target = kwargs.get('convert_target', True)
-<<<<<<< HEAD
-        self.with_tf32 = kwargs.get('with_tf32', True)
+        self.with_tf32 = kwargs.get('with_tf32', False)
         self.tf32_precision = kwargs.get('tf32_precision', 0.001)
-=======
         self.test_cpu = kwargs.get('test_cpu', True)
->>>>>>> dbc6a290
 
     def _do_extra_tests(self, test_case, module, input, target):
         if not self.check_gradgrad:
