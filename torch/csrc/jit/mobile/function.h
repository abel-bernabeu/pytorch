--- conflicted
+++ resolved
@@ -20,14 +20,10 @@
   void append_instruction(OpCode op, int X, int N);
   bool append_operator(
       const std::string& name,
-<<<<<<< HEAD
-      const std::string& overload_name,
-      int64_t model_version);
-=======
-      const std::string& overload_name);
+  const std::string& overload_name,
+  int64_t model_version);
   void set_module_debug_info_list_size(size_t size);
   void set_module_info(const std::string& module_info, size_t pc);
->>>>>>> 7b520297
   void append_constant(const c10::IValue& constant);
   void append_type(const c10::TypePtr& type);
 
