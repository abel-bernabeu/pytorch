--- conflicted
+++ resolved
@@ -15,9 +15,6 @@
     {aten::linalg_det, aten::det},
     {aten::outer, aten::ger},
     {aten::arccosh, aten::acosh},
-<<<<<<< HEAD
-    {aten::arccosh_, aten::acosh_}};
-=======
     {aten::arccosh_, aten::acosh_},
     {aten::arccos, aten::acos},
     {aten::arccos_, aten::acos_},
@@ -28,7 +25,6 @@
     {aten::fix, aten::trunc},
     {aten::fix_, aten::trunc_},
 };
->>>>>>> f20a04fa
 
 void replaceNodeWithNewSymbol(Node* node, Symbol new_symbol) {
   WithInsertPoint insert_guard{node};
